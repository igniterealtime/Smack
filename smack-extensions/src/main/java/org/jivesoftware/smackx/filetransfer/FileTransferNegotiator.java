--- conflicted
+++ resolved
@@ -66,14 +66,10 @@
 
     private static final String STREAM_INIT_PREFIX = "jsi_";
 
-<<<<<<< HEAD
     static final String STREAM_DATA_FIELD_NAME = "stream-method";
-=======
-    protected static final String STREAM_DATA_FIELD_NAME = "stream-method";
     static {
         FormFieldRegistry.addLookasideFieldRegistryEntry(STREAM_DATA_FIELD_NAME, FormField.Type.list_single);
     }
->>>>>>> b276b899
 
     private static final Random randomGenerator = new Random();
 
