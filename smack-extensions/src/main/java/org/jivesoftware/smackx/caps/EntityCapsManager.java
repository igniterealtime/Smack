--- conflicted
+++ resolved
@@ -47,7 +47,6 @@
 import org.jivesoftware.smackx.xdata.packet.DataForm;
 import org.jxmpp.util.cache.LruCache;
 
-import java.util.Collection;
 import java.util.Collections;
 import java.util.Comparator;
 import java.util.HashMap;
@@ -79,7 +78,6 @@
     public static final String NAMESPACE = CapsExtension.NAMESPACE;
     public static final String ELEMENT = CapsExtension.ELEMENT;
 
-    public static final String DEFAULT_HASH = "sha-1";
     private static final Map<String, MessageDigest> SUPPORTED_HASHES = new HashMap<String, MessageDigest>();
 
     /**
@@ -138,7 +136,7 @@
     }
 
     public interface CapsVerListener {
-        public void capsVerUpdated(String ver);
+        public void capsVerUpdated(CapsVersionAndHash capsVersionAndHash);
     }
 
     public static void addCapsVerListener(CapsVerListener capsVerListener) {
@@ -147,10 +145,6 @@
 
     public static void removeCapsVerListener(CapsVerListener capsVerListener) {
         capsVerListeners.remove(capsVerListener);
-    }
-
-    public static Collection<CapsVerListener> getCapsVerListeners() {
-        return Collections.unmodifiableCollection(capsVerListeners);
     }
 
     /**
@@ -383,13 +377,8 @@
             public void processPacket(Packet packet) {
                 if (!entityCapsEnabled)
                     return;
-<<<<<<< HEAD
-
-                CapsExtension caps = new CapsExtension(entityNode, getCapsVersion(), DEFAULT_HASH);
-=======
                 CapsVersionAndHash capsVersionAndHash = getCapsVersion();
                 CapsExtension caps = new CapsExtension(entityNode, capsVersionAndHash.version, capsVersionAndHash.hash);
->>>>>>> 5dd97a36
                 packet.addExtension(caps);
             }
         };
@@ -519,11 +508,7 @@
             discoverInfo.setFrom(connection.getUser());
         sdm.addDiscoverInfoTo(discoverInfo);
 
-<<<<<<< HEAD
-        currentCapsVersion = generateVerificationString(discoverInfo, DEFAULT_HASH);
-=======
         currentCapsVersion = generateVerificationString(discoverInfo);
->>>>>>> 5dd97a36
         addDiscoverInfoByNode(entityNode + '#' + currentCapsVersion, discoverInfo);
         if (lastLocalCapsVersions.size() > 10) {
             CapsVersionAndHash oldCapsVersion = lastLocalCapsVersions.poll();
@@ -532,11 +517,7 @@
         lastLocalCapsVersions.add(currentCapsVersion);
 
         if (connection != null)
-<<<<<<< HEAD
-            JID_TO_NODEVER_CACHE.put(connection.getUser(), new NodeVerHash(entityNode, currentCapsVersion, DEFAULT_HASH));
-=======
             JID_TO_NODEVER_CACHE.put(connection.getUser(), new NodeVerHash(entityNode, currentCapsVersion));
->>>>>>> 5dd97a36
 
         final List<Identity> identities = new LinkedList<Identity>(ServiceDiscoveryManager.getInstanceFor(connection).getIdentities());
         sdm.setNodeInformationProvider(entityNode + '#' + currentCapsVersion, new AbstractNodeInformationProvider() {
@@ -571,7 +552,7 @@
             }
         }
 
-        for (CapsVerListener listener : getCapsVerListeners()) {
+        for (CapsVerListener listener : capsVerListeners) {
             listener.capsVerUpdated(currentCapsVersion);
         }
     }
