--- conflicted
+++ resolved
@@ -29,12 +29,9 @@
 
     private final List<Value> values;
 
-    private final List<String> rawValues;
-
     protected AbstractMultiFormField(Builder<?, ?> builder) {
         super(builder);
         values = CollectionUtil.cloneAndSeal(builder.values);
-        rawValues = CollectionUtil.cloneAndSeal(builder.rawValues);
     }
 
     @Override
@@ -42,23 +39,10 @@
         return values;
     }
 
-<<<<<<< HEAD
-    @Override
-    public final List<String> getRawValues() {
-        return rawValues;
-    }
-
-    public abstract static class Builder<F extends AbstractMultiFormField, B extends FormField.Builder<F, B>>
-                    extends FormField.Builder<F, B> {
-
-        private List<String> values;
-        private List<String> rawValues;
-=======
     public abstract static class Builder<F extends AbstractMultiFormField, B extends FormField.Builder<F, B>>
                     extends FormField.Builder<F, B> {
 
         private List<Value> values;
->>>>>>> 0d73c219
 
         protected Builder(AbstractMultiFormField formField) {
             super(formField);
@@ -72,7 +56,6 @@
         private void ensureValuesAreInitialized() {
             if (values == null) {
                 values = new ArrayList<>();
-                rawValues = new ArrayList<>();
             }
         }
 
@@ -90,13 +73,7 @@
         public B addValueVerbatim(Value value) {
             ensureValuesAreInitialized();
 
-<<<<<<< HEAD
-            String valueString = value.toString();
-            values.add(valueString);
-            rawValues.add(valueString);
-=======
             values.add(value);
->>>>>>> 0d73c219
             return getThis();
         }
 
