/**
 *
 * Copyright 2003-2007 Jive Software. 2020-2021 Florian Schmaus
 *
 * Licensed under the Apache License, Version 2.0 (the "License");
 * you may not use this file except in compliance with the License.
 * You may obtain a copy of the License at
 *
 *     http://www.apache.org/licenses/LICENSE-2.0
 *
 * Unless required by applicable law or agreed to in writing, software
 * distributed under the License is distributed on an "AS IS" BASIS,
 * WITHOUT WARRANTIES OR CONDITIONS OF ANY KIND, either express or implied.
 * See the License for the specific language governing permissions and
 * limitations under the License.
 */

package org.jivesoftware.smackx.muc;

import java.util.ArrayList;
import java.util.Collection;
import java.util.List;
import java.util.Map;
import java.util.Set;
import java.util.concurrent.ConcurrentHashMap;
import java.util.concurrent.CopyOnWriteArrayList;
import java.util.concurrent.CopyOnWriteArraySet;
import java.util.logging.Level;
import java.util.logging.Logger;

import org.jivesoftware.smack.MessageListener;
import org.jivesoftware.smack.PresenceListener;
import org.jivesoftware.smack.SmackException;
import org.jivesoftware.smack.SmackException.NoResponseException;
import org.jivesoftware.smack.SmackException.NotConnectedException;
import org.jivesoftware.smack.StanzaCollector;
import org.jivesoftware.smack.StanzaListener;
import org.jivesoftware.smack.XMPPConnection;
import org.jivesoftware.smack.XMPPException;
import org.jivesoftware.smack.XMPPException.XMPPErrorException;
import org.jivesoftware.smack.chat.ChatMessageListener;
import org.jivesoftware.smack.filter.AndFilter;
import org.jivesoftware.smack.filter.FromMatchesFilter;
import org.jivesoftware.smack.filter.MessageTypeFilter;
import org.jivesoftware.smack.filter.MessageWithBodiesFilter;
import org.jivesoftware.smack.filter.MessageWithSubjectFilter;
import org.jivesoftware.smack.filter.MessageWithThreadFilter;
import org.jivesoftware.smack.filter.NotFilter;
import org.jivesoftware.smack.filter.OrFilter;
import org.jivesoftware.smack.filter.PossibleFromTypeFilter;
import org.jivesoftware.smack.filter.PresenceTypeFilter;
import org.jivesoftware.smack.filter.StanzaExtensionFilter;
import org.jivesoftware.smack.filter.StanzaFilter;
import org.jivesoftware.smack.filter.StanzaIdFilter;
import org.jivesoftware.smack.filter.StanzaTypeFilter;
import org.jivesoftware.smack.filter.ToMatchesFilter;
import org.jivesoftware.smack.packet.IQ;
import org.jivesoftware.smack.packet.Message;
import org.jivesoftware.smack.packet.MessageBuilder;
import org.jivesoftware.smack.packet.MessageView;
import org.jivesoftware.smack.packet.Presence;
import org.jivesoftware.smack.packet.Stanza;
import org.jivesoftware.smack.util.Objects;

import org.jivesoftware.smackx.disco.ServiceDiscoveryManager;
import org.jivesoftware.smackx.disco.packet.DiscoverInfo;
import org.jivesoftware.smackx.iqregister.packet.Registration;
import org.jivesoftware.smackx.muc.MultiUserChatException.MissingMucCreationAcknowledgeException;
import org.jivesoftware.smackx.muc.MultiUserChatException.MucAlreadyJoinedException;
import org.jivesoftware.smackx.muc.MultiUserChatException.MucNotJoinedException;
import org.jivesoftware.smackx.muc.MultiUserChatException.NotAMucServiceException;
import org.jivesoftware.smackx.muc.filter.MUCUserStatusCodeFilter;
import org.jivesoftware.smackx.muc.packet.Destroy;
import org.jivesoftware.smackx.muc.packet.MUCAdmin;
import org.jivesoftware.smackx.muc.packet.MUCInitialPresence;
import org.jivesoftware.smackx.muc.packet.MUCItem;
import org.jivesoftware.smackx.muc.packet.MUCOwner;
import org.jivesoftware.smackx.muc.packet.MUCUser;
import org.jivesoftware.smackx.muc.packet.MUCUser.Status;
import org.jivesoftware.smackx.xdata.FormField;
import org.jivesoftware.smackx.xdata.TextSingleFormField;
import org.jivesoftware.smackx.xdata.form.FillableForm;
import org.jivesoftware.smackx.xdata.form.Form;
import org.jivesoftware.smackx.xdata.packet.DataForm;

import org.jxmpp.jid.DomainBareJid;
import org.jxmpp.jid.EntityBareJid;
import org.jxmpp.jid.EntityFullJid;
import org.jxmpp.jid.EntityJid;
import org.jxmpp.jid.Jid;
import org.jxmpp.jid.impl.JidCreate;
import org.jxmpp.jid.parts.Resourcepart;

/**
 * A MultiUserChat room (XEP-45), created with {@link MultiUserChatManager#getMultiUserChat(EntityBareJid)}.
 * <p>
 * A MultiUserChat is a conversation that takes place among many users in a virtual
 * room. A room could have many occupants with different affiliation and roles.
 * Possible affiliations are "owner", "admin", "member", and "outcast". Possible roles
 * are "moderator", "participant", and "visitor". Each role and affiliation guarantees
 * different privileges (e.g. Send messages to all occupants, Kick participants and visitors,
 * Grant voice, Edit member list, etc.).
 * </p>
 * <p>
 * <b>Note:</b> Make sure to leave the MUC ({@link #leave()}) when you don't need it anymore or
 * otherwise you may leak the instance.
 * </p>
 *
 * @author Gaston Dombiak
 * @author Larry Kirschner
 * @author Florian Schmaus
 */
public class MultiUserChat {
    private static final Logger LOGGER = Logger.getLogger(MultiUserChat.class.getName());

    private final XMPPConnection connection;
    private final EntityBareJid room;
    private final MultiUserChatManager multiUserChatManager;
    private final Map<EntityFullJid, Presence> occupantsMap = new ConcurrentHashMap<>();

    private final Set<InvitationRejectionListener> invitationRejectionListeners = new CopyOnWriteArraySet<InvitationRejectionListener>();
    private final Set<SubjectUpdatedListener> subjectUpdatedListeners = new CopyOnWriteArraySet<SubjectUpdatedListener>();
    private final Set<UserStatusListener> userStatusListeners = new CopyOnWriteArraySet<UserStatusListener>();
    private final Set<ParticipantStatusListener> participantStatusListeners = new CopyOnWriteArraySet<ParticipantStatusListener>();
    private final Set<MessageListener> messageListeners = new CopyOnWriteArraySet<MessageListener>();
    private final Set<PresenceListener> presenceListeners = new CopyOnWriteArraySet<PresenceListener>();
    private final Set<PresenceListener> presenceInterceptors = new CopyOnWriteArraySet<PresenceListener>();

    /**
     * This filter will match all stanzas send from the groupchat or from one if
     * the groupchat participants, i.e. it filters only the bare JID of the from
     * attribute against the JID of the MUC.
     */
    private final StanzaFilter fromRoomFilter;

    /**
     * Same as {@link #fromRoomFilter} together with {@link MessageTypeFilter#GROUPCHAT}.
     */
    private final StanzaFilter fromRoomGroupchatFilter;

    private final StanzaListener presenceInterceptor;
    private final StanzaListener messageListener;
    private final StanzaListener presenceListener;
    private final StanzaListener subjectListener;

    private static final StanzaFilter DECLINE_FILTER = new AndFilter(MessageTypeFilter.NORMAL,
                    new StanzaExtensionFilter(MUCUser.ELEMENT, MUCUser.NAMESPACE));
    private final StanzaListener declinesListener;

    private String subject;
    private EntityFullJid myRoomJid;
    private StanzaCollector messageCollector;

    private DiscoverInfo mucServiceDiscoInfo;

    /**
     * Used to signal that the reflected self-presence was received <b>and</b> processed by us.
     */
    private volatile boolean processedReflectedSelfPresence;

    private CopyOnWriteArrayList<MucMessageInterceptor> messageInterceptors;

    MultiUserChat(XMPPConnection connection, EntityBareJid room, MultiUserChatManager multiUserChatManager) {
        this.connection = connection;
        this.room = room;
        this.multiUserChatManager = multiUserChatManager;
        this.messageInterceptors = MultiUserChatManager.getMessageInterceptors();

        fromRoomFilter = FromMatchesFilter.create(room);
        fromRoomGroupchatFilter = new AndFilter(fromRoomFilter, MessageTypeFilter.GROUPCHAT);

        messageListener = new StanzaListener() {
            @Override
            public void processStanza(Stanza packet) throws NotConnectedException {
                final Message message = (Message) packet;

                for (MessageListener listener : messageListeners) {
                            listener.processMessage(message);
                }
            }
        };

        // Create a listener for subject updates.
        subjectListener = new StanzaListener() {
            @Override
            public void processStanza(Stanza packet) {
                final Message msg = (Message) packet;
                final EntityFullJid from = msg.getFrom().asEntityFullJidIfPossible();
                // Update the room subject
                subject = msg.getSubject();

                // Fire event for subject updated listeners
                for (SubjectUpdatedListener listener : subjectUpdatedListeners) {
                    listener.subjectUpdated(msg.getSubject(), from);
                }
            }
        };

        // Create a listener for all presence updates.
        presenceListener = new StanzaListener() {
            @Override
            public void processStanza(final Stanza packet) {
                final Presence presence = (Presence) packet;
                final EntityFullJid from = presence.getFrom().asEntityFullJidIfPossible();
                if (from == null) {
                    return;
                }
                final EntityFullJid myRoomJID = myRoomJid;
                final boolean isUserStatusModification = presence.getFrom().equals(myRoomJID);
                final MUCUser mucUser = MUCUser.from(packet);

                switch (presence.getType()) {
                case available:
                    if (!processedReflectedSelfPresence
                                    && mucUser.getStatus().contains(MUCUser.Status.PRESENCE_TO_SELF_110)) {
                        processedReflectedSelfPresence = true;
                        synchronized (this) {
                            notify();
                        }
                    }

                    Presence oldPresence = occupantsMap.put(from, presence);
                    if (oldPresence != null) {
                        // Get the previous occupant's affiliation & role
                        MUCUser mucExtension = MUCUser.from(oldPresence);
                        MUCAffiliation oldAffiliation = mucExtension.getItem().getAffiliation();
                        MUCRole oldRole = mucExtension.getItem().getRole();
                        // Get the new occupant's affiliation & role
                        MUCAffiliation newAffiliation = mucUser.getItem().getAffiliation();
                        MUCRole newRole = mucUser.getItem().getRole();
                        // Fire role modification events
                        checkRoleModifications(oldRole, newRole, isUserStatusModification, from);
                        // Fire affiliation modification events
                        checkAffiliationModifications(
                            oldAffiliation,
                            newAffiliation,
                            isUserStatusModification,
                            from);
                    } else {
                        // A new occupant has joined the room
                        for (ParticipantStatusListener listener : participantStatusListeners) {
                            listener.joined(from);
                        }
                    }
                    break;
                case unavailable:
                    occupantsMap.remove(from);
                    if (mucUser != null && mucUser.hasStatus()) {
                        if (isUserStatusModification) {
                            userHasLeft();
                        }
                        // Fire events according to the received presence code
                        checkPresenceCode(
                            mucUser.getStatus(),
                            isUserStatusModification,
                            mucUser,
                            from);
                    } else {
                        // An occupant has left the room
                        if (!isUserStatusModification) {
                            for (ParticipantStatusListener listener : participantStatusListeners) {
                                listener.left(from);
                            }
                        }
                    }

                    Destroy destroy = mucUser.getDestroy();
                    // The room has been destroyed.
                    if (destroy != null) {
                        EntityBareJid alternateMucJid = destroy.getJid();
                        final MultiUserChat alternateMuc;
                        if (alternateMucJid == null) {
                            alternateMuc = null;
                        } else {
                            alternateMuc = multiUserChatManager.getMultiUserChat(alternateMucJid);
                        }

                        for (UserStatusListener listener : userStatusListeners) {
                            listener.roomDestroyed(alternateMuc, destroy.getReason());
                        }
                    }

                    if (isUserStatusModification) {
                        for (UserStatusListener listener : userStatusListeners) {
                            listener.removed(mucUser, presence);
                        }
                    } else {
                        for (ParticipantStatusListener listener : participantStatusListeners) {
                            listener.parted(from);
                        }
                    }
                    break;
                default:
                    break;
                }
                for (PresenceListener listener : presenceListeners) {
                    listener.processPresence(presence);
                }
            }
        };

        // Listens for all messages that include a MUCUser extension and fire the invitation
        // rejection listeners if the message includes an invitation rejection.
        declinesListener = new StanzaListener() {
            @Override
            public void processStanza(Stanza packet) {
                Message message = (Message) packet;
                // Get the MUC User extension
                MUCUser mucUser = MUCUser.from(packet);
                MUCUser.Decline rejection = mucUser.getDecline();
                // Check if the MUCUser informs that the invitee has declined the invitation
                if (rejection == null) {
                    return;
                }
                // Fire event for invitation rejection listeners
                fireInvitationRejectionListeners(message, rejection);
            }
        };

        presenceInterceptor = new StanzaListener() {
            @Override
            public void processStanza(Stanza packet) {
                Presence presence = (Presence) packet;
                for (PresenceListener interceptor : presenceInterceptors) {
                    interceptor.processPresence(presence);
                }
            }
        };
    }


    /**
     * Returns the name of the room this MultiUserChat object represents.
     *
     * @return the multi user chat room name.
     */
    public EntityBareJid getRoom() {
        return room;
    }

    /**
     * Enter a room, as described in XEP-45 7.2.
     *
     * @param conf the configuration used to enter the room.
     * @return the returned presence by the service after the client send the initial presence in order to enter the room.
     * @throws NotConnectedException if the XMPP connection is not connected.
     * @throws NoResponseException if there was no response from the remote entity.
     * @throws XMPPErrorException if there was an XMPP error returned.
     * @throws InterruptedException if the calling thread was interrupted.
     * @throws NotAMucServiceException if the entity is not a MUC serivce.
     * @see <a href="http://xmpp.org/extensions/xep-0045.html#enter">XEP-45 7.2 Entering a Room</a>
     */
    private Presence enter(MucEnterConfiguration conf) throws NotConnectedException, NoResponseException,
                    XMPPErrorException, InterruptedException, NotAMucServiceException {
        final DomainBareJid mucService = room.asDomainBareJid();
        mucServiceDiscoInfo = multiUserChatManager.getMucServiceDiscoInfo(mucService);
        if (mucServiceDiscoInfo == null) {
            throw new NotAMucServiceException(this);
        }
        // We enter a room by sending a presence packet where the "to"
        // field is in the form "roomName@service/nickname"
        Presence joinPresence = conf.getJoinPresence(this);

        // Setup the messageListeners and presenceListeners *before* the join presence is send.
        connection.addStanzaListener(messageListener, fromRoomGroupchatFilter);
        StanzaFilter presenceFromRoomFilter = new AndFilter(fromRoomFilter,
                        StanzaTypeFilter.PRESENCE,
                        PossibleFromTypeFilter.ENTITY_FULL_JID);
        connection.addStanzaListener(presenceListener, presenceFromRoomFilter);
        // @formatter:off
        connection.addStanzaListener(subjectListener,
                        new AndFilter(fromRoomFilter,
                                      MessageWithSubjectFilter.INSTANCE,
                                      new NotFilter(MessageTypeFilter.ERROR),
                                      // According to XEP-0045 § 8.1 "A message with a <subject/> and a <body/> or a <subject/> and a <thread/> is a
                                      // legitimate message, but it SHALL NOT be interpreted as a subject change."
                                      new NotFilter(MessageWithBodiesFilter.INSTANCE),
                                      new NotFilter(MessageWithThreadFilter.INSTANCE))
                        );
        // @formatter:on
        connection.addStanzaListener(declinesListener, new AndFilter(fromRoomFilter, DECLINE_FILTER));
        connection.addStanzaSendingListener(presenceInterceptor, new AndFilter(ToMatchesFilter.create(room),
                        StanzaTypeFilter.PRESENCE));
        messageCollector = connection.createStanzaCollector(fromRoomGroupchatFilter);

        // Wait for a presence packet back from the server.
        // @formatter:off
        StanzaFilter responseFilter = new AndFilter(StanzaTypeFilter.PRESENCE,
                        new OrFilter(
                            // We use a bare JID filter for positive responses, since the MUC service/room may rewrite the nickname.
                            new AndFilter(FromMatchesFilter.createBare(getRoom()), MUCUserStatusCodeFilter.STATUS_110_PRESENCE_TO_SELF),
                            // In case there is an error reply, we match on an error presence with the same stanza id and from the full
                            // JID we send the join presence to.
                            new AndFilter(FromMatchesFilter.createFull(joinPresence.getTo()), new StanzaIdFilter(joinPresence), PresenceTypeFilter.ERROR)
                        )
                    );
        // @formatter:on
        processedReflectedSelfPresence = false;
        StanzaCollector presenceStanzaCollector = null;
        final Presence reflectedSelfPresence;
        try {
            // This stanza collector will collect the final self presence from the MUC, which also signals that we have successful entered the MUC.
            StanzaCollector selfPresenceCollector = connection.createStanzaCollectorAndSend(responseFilter, joinPresence);
            StanzaCollector.Configuration presenceStanzaCollectorConfguration = StanzaCollector.newConfiguration().setCollectorToReset(
                            selfPresenceCollector).setStanzaFilter(presenceFromRoomFilter);
            // This stanza collector is used to reset the timeout of the selfPresenceCollector.
            presenceStanzaCollector = connection.createStanzaCollector(presenceStanzaCollectorConfguration);
            reflectedSelfPresence = selfPresenceCollector.nextResultOrThrow(conf.getTimeout());
        }
        catch (NotConnectedException | InterruptedException | NoResponseException | XMPPErrorException e) {
            // Ensure that all callbacks are removed if there is an exception
            removeConnectionCallbacks();
            throw e;
        }
        finally {
            if (presenceStanzaCollector != null) {
                presenceStanzaCollector.cancel();
            }
        }

        synchronized (presenceListener) {
            // Only continue after we have received *and* processed the reflected self-presence. Since presences are
            // handled in an extra listener, we may return from enter() without having processed all presences of the
            // participants, resulting in a e.g. to low participant counter after enter(). Hence we wait here until the
            // processing is done.
            while (!processedReflectedSelfPresence) {
                presenceListener.wait();
            }
        }

        // This presence must be send from a full JID. We use the resourcepart of this JID as nick, since the room may
        // performed roomnick rewriting
        Resourcepart receivedNickname = reflectedSelfPresence.getFrom().getResourceOrThrow();
        setNickname(receivedNickname);

        // Update the list of joined rooms
        multiUserChatManager.addJoinedRoom(room);
        return reflectedSelfPresence;
    }

    private void setNickname(Resourcepart nickname) {
        this.myRoomJid = JidCreate.entityFullFrom(room, nickname);
    }

    /**
     * Get a new MUC enter configuration builder.
     *
     * @param nickname the nickname used when entering the MUC room.
     * @return a new MUC enter configuration builder.
     * @since 4.2
     */
    public MucEnterConfiguration.Builder getEnterConfigurationBuilder(Resourcepart nickname) {
        return new MucEnterConfiguration.Builder(nickname, connection);
    }

    /**
     * Creates the room according to some default configuration, assign the requesting user as the
     * room owner, and add the owner to the room but not allow anyone else to enter the room
     * (effectively "locking" the room). The requesting user will join the room under the specified
     * nickname as soon as the room has been created.
     * <p>
     * To create an "Instant Room", that means a room with some default configuration that is
     * available for immediate access, the room's owner should send an empty form after creating the
     * room. Simply call {@link MucCreateConfigFormHandle#makeInstant()} on the returned {@link MucCreateConfigFormHandle}.
     * </p>
     * <p>
     * To create a "Reserved Room", that means a room manually configured by the room creator before
     * anyone is allowed to enter, the room's owner should complete and send a form after creating
     * the room. Once the completed configuration form is sent to the server, the server will unlock
     * the room. You can use the returned {@link MucCreateConfigFormHandle} to configure the room.
     * </p>
     *
     * @param nickname the nickname to use.
     * @return a handle to the MUC create configuration form API.
     * @throws XMPPErrorException if the room couldn't be created for some reason (e.g. 405 error if
     *         the user is not allowed to create the room)
     * @throws NoResponseException if there was no response from the server.
     * @throws InterruptedException if the calling thread was interrupted.
     * @throws NotConnectedException if the XMPP connection is not connected.
     * @throws MucAlreadyJoinedException if already joined the Multi-User Chat.7y
     * @throws MissingMucCreationAcknowledgeException if there MUC creation was not acknowledged by the service.
     * @throws NotAMucServiceException if the entity is not a MUC serivce.
     */
    public synchronized MucCreateConfigFormHandle create(Resourcepart nickname) throws NoResponseException,
                    XMPPErrorException, InterruptedException, MucAlreadyJoinedException,
                    NotConnectedException, MissingMucCreationAcknowledgeException, NotAMucServiceException {
        if (isJoined()) {
            throw new MucAlreadyJoinedException();
        }

        MucCreateConfigFormHandle mucCreateConfigFormHandle = createOrJoin(nickname);
        if (mucCreateConfigFormHandle != null) {
            // We successfully created a new room
            return mucCreateConfigFormHandle;
        }
        // We need to leave the room since it seems that the room already existed
        try {
            leave();
        }
        catch (MucNotJoinedException e) {
            LOGGER.log(Level.INFO, "Unexpected MucNotJoinedException", e);
        }
        throw new MissingMucCreationAcknowledgeException();
    }

    /**
     * Create or join the MUC room with the given nickname.
     *
     * @param nickname the nickname to use in the MUC room.
     * @return A {@link MucCreateConfigFormHandle} if the room was created while joining, or {@code null} if the room was just joined.
     * @throws NoResponseException if there was no response from the remote entity.
     * @throws XMPPErrorException if there was an XMPP error returned.
     * @throws InterruptedException if the calling thread was interrupted.
     * @throws NotConnectedException if the XMPP connection is not connected.
     * @throws MucAlreadyJoinedException if already joined the Multi-User Chat.7y
     * @throws NotAMucServiceException if the entity is not a MUC serivce.
     */
    public synchronized MucCreateConfigFormHandle createOrJoin(Resourcepart nickname) throws NoResponseException, XMPPErrorException,
                    InterruptedException, MucAlreadyJoinedException, NotConnectedException, NotAMucServiceException {
        MucEnterConfiguration mucEnterConfiguration = getEnterConfigurationBuilder(nickname).build();
        return createOrJoin(mucEnterConfiguration);
    }

    /**
     * Like {@link #create(Resourcepart)}, but will return a {@link MucCreateConfigFormHandle} if the room creation was acknowledged by
     * the service (with an 201 status code). It's up to the caller to decide, based on the return
     * value, if he needs to continue sending the room configuration. If {@code null} is returned, the room
     * already existed and the user is able to join right away, without sending a form.
     *
     * @param mucEnterConfiguration the configuration used to enter the MUC.
     * @return A {@link MucCreateConfigFormHandle} if the room was created while joining, or {@code null} if the room was just joined.
     * @throws XMPPErrorException if the room couldn't be created for some reason (e.g. 405 error if
     *         the user is not allowed to create the room)
     * @throws NoResponseException if there was no response from the server.
     * @throws InterruptedException if the calling thread was interrupted.
     * @throws MucAlreadyJoinedException if the MUC is already joined
     * @throws NotConnectedException if the XMPP connection is not connected.
     * @throws NotAMucServiceException if the entity is not a MUC serivce.
     */
    public synchronized MucCreateConfigFormHandle createOrJoin(MucEnterConfiguration mucEnterConfiguration)
                    throws NoResponseException, XMPPErrorException, InterruptedException, MucAlreadyJoinedException, NotConnectedException, NotAMucServiceException {
        if (isJoined()) {
            throw new MucAlreadyJoinedException();
        }

        Presence presence = enter(mucEnterConfiguration);

        // Look for confirmation of room creation from the server
        MUCUser mucUser = MUCUser.from(presence);
        if (mucUser != null && mucUser.getStatus().contains(Status.ROOM_CREATED_201)) {
            // Room was created and the user has joined the room
            return new MucCreateConfigFormHandle();
        }
        return null;
    }

    /**
     * A handle used to configure a newly created room. As long as the room is not configured it will be locked, which
     * means that no one is able to join. The room will become unlocked as soon it got configured. In order to create an
     * instant room, use {@link #makeInstant()}.
     * <p>
     * For advanced configuration options, use {@link MultiUserChat#getConfigurationForm()}, get the answer form with
     * {@link Form#getFillableForm()}, fill it out and send it back to the room with
     * {@link MultiUserChat#sendConfigurationForm(FillableForm)}.
     * </p>
     */
    public class MucCreateConfigFormHandle {

        /**
         * Create an instant room. The default configuration will be accepted and the room will become unlocked, i.e.
         * other users are able to join.
         *
         * @throws NoResponseException if there was no response from the remote entity.
         * @throws XMPPErrorException if there was an XMPP error returned.
         * @throws NotConnectedException if the XMPP connection is not connected.
         * @throws InterruptedException if the calling thread was interrupted.
         * @see <a href="http://www.xmpp.org/extensions/xep-0045.html#createroom-instant">XEP-45 § 10.1.2 Creating an
         *      Instant Room</a>
         */
        public void makeInstant() throws NoResponseException, XMPPErrorException, NotConnectedException,
                        InterruptedException {
            sendConfigurationForm(null);
        }

        /**
         * Alias for {@link MultiUserChat#getConfigFormManager()}.
         *
         * @return a MUC configuration form manager for this room.
         * @throws NoResponseException if there was no response from the remote entity.
         * @throws XMPPErrorException if there was an XMPP error returned.
         * @throws NotConnectedException if the XMPP connection is not connected.
         * @throws InterruptedException if the calling thread was interrupted.
         * @see MultiUserChat#getConfigFormManager()
         */
        public MucConfigFormManager getConfigFormManager() throws NoResponseException,
                        XMPPErrorException, NotConnectedException, InterruptedException {
            return MultiUserChat.this.getConfigFormManager();
        }
    }

    /**
     * Create or join a MUC if it is necessary, i.e. if not the MUC is not already joined.
     *
     * @param nickname the required nickname to use.
     * @param password the optional password required to join
     * @return A {@link MucCreateConfigFormHandle} if the room was created while joining, or {@code null} if the room was just joined.
     * @throws NoResponseException if there was no response from the remote entity.
     * @throws XMPPErrorException if there was an XMPP error returned.
     * @throws NotConnectedException if the XMPP connection is not connected.
     * @throws InterruptedException if the calling thread was interrupted.
     * @throws NotAMucServiceException if the entity is not a MUC serivce.
     */
    public MucCreateConfigFormHandle createOrJoinIfNecessary(Resourcepart nickname, String password) throws NoResponseException,
                    XMPPErrorException, NotConnectedException, InterruptedException, NotAMucServiceException {
        if (isJoined()) {
            return null;
        }
        MucEnterConfiguration mucEnterConfiguration = getEnterConfigurationBuilder(nickname).withPassword(
                        password).build();
        try {
            return createOrJoin(mucEnterConfiguration);
        }
        catch (MucAlreadyJoinedException e) {
            return null;
        }
    }

    /**
     * Joins the chat room using the specified nickname. If already joined
     * using another nickname, this method will first leave the room and then
     * re-join using the new nickname. The default connection timeout for a reply
     * from the group chat server that the join succeeded will be used. After
     * joining the room, the room will decide the amount of history to send.
     *
     * @param nickname the nickname to use.
     * @throws NoResponseException if there was no response from the remote entity.
     * @throws XMPPErrorException if an error occurs joining the room. In particular, a
     *      401 error can occur if no password was provided and one is required; or a
     *      403 error can occur if the user is banned; or a
     *      404 error can occur if the room does not exist or is locked; or a
     *      407 error can occur if user is not on the member list; or a
     *      409 error can occur if someone is already in the group chat with the same nickname.
     * @throws NoResponseException if there was no response from the server.
     * @throws NotConnectedException if the XMPP connection is not connected.
     * @throws InterruptedException if the calling thread was interrupted.
     * @throws NotAMucServiceException if the entity is not a MUC serivce.
     */
    public void join(Resourcepart nickname) throws NoResponseException, XMPPErrorException,
                    NotConnectedException, InterruptedException, NotAMucServiceException {
        MucEnterConfiguration.Builder builder = getEnterConfigurationBuilder(nickname);
        join(builder.build());
    }

    /**
     * Joins the chat room using the specified nickname and password. If already joined
     * using another nickname, this method will first leave the room and then
     * re-join using the new nickname. The default connection timeout for a reply
     * from the group chat server that the join succeeded will be used. After
     * joining the room, the room will decide the amount of history to send.<p>
     *
     * A password is required when joining password protected rooms. If the room does
     * not require a password there is no need to provide one.
     *
     * @param nickname the nickname to use.
     * @param password the password to use.
     * @throws XMPPErrorException if an error occurs joining the room. In particular, a
     *      401 error can occur if no password was provided and one is required; or a
     *      403 error can occur if the user is banned; or a
     *      404 error can occur if the room does not exist or is locked; or a
     *      407 error can occur if user is not on the member list; or a
     *      409 error can occur if someone is already in the group chat with the same nickname.
     * @throws InterruptedException if the calling thread was interrupted.
     * @throws NotConnectedException if the XMPP connection is not connected.
     * @throws NoResponseException if there was no response from the server.
     * @throws NotAMucServiceException if the entity is not a MUC serivce.
     */
    public void join(Resourcepart nickname, String password) throws XMPPErrorException, InterruptedException, NoResponseException, NotConnectedException, NotAMucServiceException {
        MucEnterConfiguration.Builder builder = getEnterConfigurationBuilder(nickname).withPassword(
                        password);
        join(builder.build());
    }

    /**
     * Joins the chat room using the specified nickname and password. If already joined
     * using another nickname, this method will first leave the room and then
     * re-join using the new nickname.<p>
     *
     * To control the amount of history to receive while joining a room you will need to provide
     * a configured DiscussionHistory object.<p>
     *
     * A password is required when joining password protected rooms. If the room does
     * not require a password there is no need to provide one.<p>
     *
     * If the room does not already exist when the user seeks to enter it, the server will
     * decide to create a new room or not.
     *
     * @param mucEnterConfiguration the configuration used to enter the MUC.
     * @throws XMPPErrorException if an error occurs joining the room. In particular, a
     *      401 error can occur if no password was provided and one is required; or a
     *      403 error can occur if the user is banned; or a
     *      404 error can occur if the room does not exist or is locked; or a
     *      407 error can occur if user is not on the member list; or a
     *      409 error can occur if someone is already in the group chat with the same nickname.
     * @throws NoResponseException if there was no response from the server.
     * @throws NotConnectedException if the XMPP connection is not connected.
     * @throws InterruptedException if the calling thread was interrupted.
     * @throws NotAMucServiceException if the entity is not a MUC serivce.
     */
    public synchronized void join(MucEnterConfiguration mucEnterConfiguration)
        throws XMPPErrorException, NoResponseException, NotConnectedException, InterruptedException, NotAMucServiceException {
        // If we've already joined the room, leave it before joining under a new
        // nickname.
        if (isJoined()) {
            try {
                leaveSync();
            }
            catch (XMPPErrorException | NoResponseException | MucNotJoinedException e) {
                LOGGER.log(Level.WARNING, "Could not leave MUC prior joining, assuming we are not joined", e);
            }
        }
        enter(mucEnterConfiguration);
    }

    /**
     * Returns true if currently in the multi user chat (after calling the {@link
     * #join(Resourcepart)} method).
     *
     * @return true if currently in the multi user chat room.
     */
    public boolean isJoined() {
        return myRoomJid != null;
    }

    /**
     * Leave the chat room.
     *
     * @return the leave presence as reflected by the MUC.
     * @throws NotConnectedException if the XMPP connection is not connected.
     * @throws InterruptedException if the calling thread was interrupted.
     * @throws XMPPErrorException if there was an XMPP error returned.
     * @throws NoResponseException if there was no response from the remote entity.
     * @throws MucNotJoinedException if not joined to the Multi-User Chat.
     * @deprecated use {@link #leave()} instead.
     */
    @Deprecated
    // TODO: Remove in Smack 4.5.
    public synchronized Presence leaveSync() throws NotConnectedException, InterruptedException, MucNotJoinedException, NoResponseException, XMPPErrorException {
        return leave();
    }

    /**
     * Leave the chat room.
     *
     * @return the leave presence as reflected by the MUC.
     * @throws NotConnectedException if the XMPP connection is not connected.
     * @throws InterruptedException if the calling thread was interrupted.
     * @throws XMPPErrorException if there was an XMPP error returned.
     * @throws NoResponseException if there was no response from the remote entity.
     * @throws MucNotJoinedException if not joined to the Multi-User Chat.
     */
    public synchronized Presence leave()
                    throws NotConnectedException, InterruptedException, NoResponseException, XMPPErrorException, MucNotJoinedException {
        //  Note that this method is intentionally not guarded by
        // "if  (!joined) return" because it should be always be possible to leave the room in case the instance's
        // state does not reflect the actual state.

        final EntityFullJid myRoomJid = this.myRoomJid;
        if (myRoomJid == null) {
            throw new MucNotJoinedException(this);
        }

        // TODO: Consider adding a origin-id to the presence, once it is moved form smack-experimental into
        // smack-extensions, in case the MUC service does not support stable IDs, and modify
        // reflectedLeavePresenceFilters accordingly.

        // We leave a room by sending a presence packet where the "to"
        // field is in the form "roomName@service/nickname"
        Presence leavePresence = connection.getStanzaFactory().buildPresenceStanza()
                .ofType(Presence.Type.unavailable)
                .to(myRoomJid)
                .build();

        List<StanzaFilter> reflectedLeavePresenceFilters = new ArrayList<>(3);
        reflectedLeavePresenceFilters.add(StanzaTypeFilter.PRESENCE);
        reflectedLeavePresenceFilters.add(new OrFilter(
                        new AndFilter(FromMatchesFilter.createFull(myRoomJid), PresenceTypeFilter.UNAVAILABLE,
                                        MUCUserStatusCodeFilter.STATUS_110_PRESENCE_TO_SELF),
                        new AndFilter(fromRoomFilter, PresenceTypeFilter.ERROR)));

        if (serviceSupportsStableIds()) {
            reflectedLeavePresenceFilters.add(new StanzaIdFilter(leavePresence));
        }

        StanzaFilter reflectedLeavePresenceFilter = new AndFilter(reflectedLeavePresenceFilters);

        Presence reflectedLeavePresence;
        try {
            reflectedLeavePresence = connection.createStanzaCollectorAndSend(reflectedLeavePresenceFilter, leavePresence).nextResultOrThrow();
        } finally {
            // Reset occupant information after we send the leave presence. This ensures that we only call userHasLeft()
            // and reset the local MUC state after we successfully left the MUC (or if an exception occurred).
            userHasLeft();
        }

        return reflectedLeavePresence;
    }

    /**
     * Get a {@link MucConfigFormManager} to configure this room.
     * <p>
     * Only room owners are able to configure a room.
     * </p>
     *
     * @return a MUC configuration form manager for this room.
     * @throws NoResponseException if there was no response from the remote entity.
     * @throws XMPPErrorException if there was an XMPP error returned.
     * @throws NotConnectedException if the XMPP connection is not connected.
     * @throws InterruptedException if the calling thread was interrupted.
     * @see <a href="http://xmpp.org/extensions/xep-0045.html#roomconfig">XEP-45 § 10.2 Subsequent Room Configuration</a>
     * @since 4.2
     */
    public MucConfigFormManager getConfigFormManager() throws NoResponseException,
                    XMPPErrorException, NotConnectedException, InterruptedException {
        return new MucConfigFormManager(this);
    }

    /**
     * Returns the room's configuration form that the room's owner can use or <code>null</code> if
     * no configuration is possible. The configuration form allows to set the room's language,
     * enable logging, specify room's type, etc..
     *
     * @return the Form that contains the fields to complete together with the instrucions or
     * <code>null</code> if no configuration is possible.
     * @throws XMPPErrorException if an error occurs asking the configuration form for the room.
     * @throws NoResponseException if there was no response from the server.
     * @throws NotConnectedException if the XMPP connection is not connected.
     * @throws InterruptedException if the calling thread was interrupted.
     */
    public Form getConfigurationForm() throws NoResponseException, XMPPErrorException, NotConnectedException, InterruptedException {
        MUCOwner iq = new MUCOwner();
        iq.setTo(room);
        iq.setType(IQ.Type.get);

        IQ answer = connection.createStanzaCollectorAndSend(iq).nextResultOrThrow();
        DataForm dataForm = DataForm.from(answer, MucConfigFormManager.FORM_TYPE);
        return new Form(dataForm);
    }

    /**
     * Sends the completed configuration form to the server. The room will be configured
     * with the new settings defined in the form.
     *
     * @param form the form with the new settings.
     * @throws XMPPErrorException if an error occurs setting the new rooms' configuration.
     * @throws NoResponseException if there was no response from the server.
     * @throws NotConnectedException if the XMPP connection is not connected.
     * @throws InterruptedException if the calling thread was interrupted.
     */
    public void sendConfigurationForm(FillableForm form) throws NoResponseException, XMPPErrorException, NotConnectedException, InterruptedException {
        final DataForm dataForm;
        if (form != null) {
            dataForm = form.getDataFormToSubmit();
        } else {
            // Instant room, cf. XEP-0045 § 10.1.2
            dataForm = DataForm.builder().build();
        }

        MUCOwner iq = new MUCOwner();
        iq.setTo(room);
        iq.setType(IQ.Type.set);
        iq.addExtension(dataForm);

        connection.createStanzaCollectorAndSend(iq).nextResultOrThrow();
    }

    /**
     * Returns the room's registration form that an unaffiliated user, can use to become a member
     * of the room or <code>null</code> if no registration is possible. Some rooms may restrict the
     * privilege to register members and allow only room admins to add new members.<p>
     *
     * If the user requesting registration requirements is not allowed to register with the room
     * (e.g. because that privilege has been restricted), the room will return a "Not Allowed"
     * error to the user (error code 405).
     *
     * @return the registration Form that contains the fields to complete together with the
     * instrucions or <code>null</code> if no registration is possible.
     * @throws XMPPErrorException if an error occurs asking the registration form for the room or a
     * 405 error if the user is not allowed to register with the room.
     * @throws NoResponseException if there was no response from the server.
     * @throws NotConnectedException if the XMPP connection is not connected.
     * @throws InterruptedException if the calling thread was interrupted.
     */
    public Form getRegistrationForm() throws NoResponseException, XMPPErrorException, NotConnectedException, InterruptedException {
        Registration reg = new Registration();
        reg.setType(IQ.Type.get);
        reg.setTo(room);

        IQ result = connection.createStanzaCollectorAndSend(reg).nextResultOrThrow();
        DataForm dataForm = DataForm.from(result);
        return new Form(dataForm);
    }

    /**
     * Sends the completed registration form to the server. After the user successfully submits
     * the form, the room may queue the request for review by the room admins or may immediately
     * add the user to the member list by changing the user's affiliation from "none" to "member.<p>
     *
     * If the desired room nickname is already reserved for that room, the room will return a
     * "Conflict" error to the user (error code 409). If the room does not support registration,
     * it will return a "Service Unavailable" error to the user (error code 503).
     *
     * @param form the completed registration form.
     * @throws XMPPErrorException if an error occurs submitting the registration form. In particular, a
     *      409 error can occur if the desired room nickname is already reserved for that room;
     *      or a 503 error can occur if the room does not support registration.
     * @throws NoResponseException if there was no response from the server.
     * @throws NotConnectedException if the XMPP connection is not connected.
     * @throws InterruptedException if the calling thread was interrupted.
     */
    public void sendRegistrationForm(FillableForm form) throws NoResponseException, XMPPErrorException, NotConnectedException, InterruptedException {
        Registration reg = new Registration();
        reg.setType(IQ.Type.set);
        reg.setTo(room);
        reg.addExtension(form.getDataFormToSubmit());

        connection.createStanzaCollectorAndSend(reg).nextResultOrThrow();
    }

    /**
     * Sends a request to the server to destroy the room. The sender of the request
     * should be the room's owner. If the sender of the destroy request is not the room's owner
     * then the server will answer a "Forbidden" error (403).
     *
     * @param reason the reason for the room destruction.
     * @param alternateJID the JID of an alternate location.
     * @throws XMPPErrorException if an error occurs while trying to destroy the room.
     *      An error can occur which will be wrapped by an XMPPException --
     *      XMPP error code 403. The error code can be used to present more
     *      appropiate error messages to end-users.
     * @throws NoResponseException if there was no response from the server.
     * @throws NotConnectedException if the XMPP connection is not connected.
     * @throws InterruptedException if the calling thread was interrupted.
     */
    public void destroy(String reason, EntityBareJid alternateJID) throws NoResponseException, XMPPErrorException, NotConnectedException, InterruptedException {
        MUCOwner iq = new MUCOwner();
        iq.setTo(room);
        iq.setType(IQ.Type.set);

        // Create the reason for the room destruction
        Destroy destroy = new Destroy(alternateJID, reason);
        iq.setDestroy(destroy);

        try {
            connection.createStanzaCollectorAndSend(iq).nextResultOrThrow();
        }
        catch (XMPPErrorException e) {
            // Note that we do not call userHasLeft() here because an XMPPErrorException would usually indicate that the
            // room was not destroyed and we therefore we also did not leave the room.
            throw e;
        }
        catch (NoResponseException | NotConnectedException | InterruptedException e) {
            // Reset occupant information.
            userHasLeft();
            throw e;
        }

        // Reset occupant information.
        userHasLeft();
    }

    /**
     * Invites another user to the room in which one is an occupant. The invitation
     * will be sent to the room which in turn will forward the invitation to the invitee.<p>
     *
     * If the room is password-protected, the invitee will receive a password to use to join
     * the room. If the room is members-only, the the invitee may be added to the member list.
     *
     * @param user the user to invite to the room.(e.g. hecate@shakespeare.lit)
     * @param reason the reason why the user is being invited.
     * @throws NotConnectedException if the XMPP connection is not connected.
     * @throws InterruptedException if the calling thread was interrupted.
     */
    public void invite(EntityBareJid user, String reason) throws NotConnectedException, InterruptedException {
        invite(connection.getStanzaFactory().buildMessageStanza(), user, reason);
    }

    /**
     * Invites another user to the room in which one is an occupant using a given Message. The invitation
     * will be sent to the room which in turn will forward the invitation to the invitee.<p>
     *
     * If the room is password-protected, the invitee will receive a password to use to join
     * the room. If the room is members-only, the the invitee may be added to the member list.
     *
     * @param message the message to use for sending the invitation.
     * @param user the user to invite to the room.(e.g. hecate@shakespeare.lit)
     * @param reason the reason why the user is being invited.
     * @throws NotConnectedException if the XMPP connection is not connected.
     * @throws InterruptedException if the calling thread was interrupted.
     * @deprecated use {@link #invite(MessageBuilder, EntityBareJid, String)} instead.
     */
    @Deprecated
    // TODO: Remove in Smack 4.5.
    public void invite(Message message, EntityBareJid user, String reason) throws NotConnectedException, InterruptedException {
        // TODO listen for 404 error code when inviter supplies a non-existent JID
        message.setTo(room);

        // Create the MUCUser packet that will include the invitation
        MUCUser mucUser = new MUCUser();
        MUCUser.Invite invite = new MUCUser.Invite(reason, user);
        mucUser.setInvite(invite);
        // Add the MUCUser packet that includes the invitation to the message
        message.addExtension(mucUser);

        connection.sendStanza(message);
    }

    /**
     * Invites another user to the room in which one is an occupant using a given Message. The invitation
     * will be sent to the room which in turn will forward the invitation to the invitee.<p>
     *
     * If the room is password-protected, the invitee will receive a password to use to join
     * the room. If the room is members-only, the the invitee may be added to the member list.
     *
     * @param messageBuilder the message to use for sending the invitation.
     * @param user the user to invite to the room.(e.g. hecate@shakespeare.lit)
     * @param reason the reason why the user is being invited.
     * @throws NotConnectedException if the XMPP connection is not connected.
     * @throws InterruptedException if the calling thread was interrupted.
     */
    public void invite(MessageBuilder messageBuilder, EntityBareJid user, String reason) throws NotConnectedException, InterruptedException {
        // TODO listen for 404 error code when inviter supplies a non-existent JID
        messageBuilder.to(room);

        // Create the MUCUser packet that will include the invitation
        MUCUser mucUser = new MUCUser();
        MUCUser.Invite invite = new MUCUser.Invite(reason, user);
        mucUser.setInvite(invite);
        // Add the MUCUser packet that includes the invitation to the message
        messageBuilder.addExtension(mucUser);

        Message message = messageBuilder.build();
        connection.sendStanza(message);
    }

    /**
     * Adds a listener to invitation rejections notifications. The listener will be fired anytime
     * an invitation is declined.
     *
     * @param listener an invitation rejection listener.
     * @return true if the listener was not already added.
     */
    public boolean addInvitationRejectionListener(InvitationRejectionListener listener) {
         return invitationRejectionListeners.add(listener);
    }

    /**
     * Removes a listener from invitation rejections notifications. The listener will be fired
     * anytime an invitation is declined.
     *
     * @param listener an invitation rejection listener.
     * @return true if the listener was registered and is now removed.
     */
    public boolean removeInvitationRejectionListener(InvitationRejectionListener listener) {
        return invitationRejectionListeners.remove(listener);
    }

    /**
     * Fires invitation rejection listeners.
     *
     * @param invitee the user being invited.
     * @param reason the reason for the rejection
     */
    private void fireInvitationRejectionListeners(Message message, MUCUser.Decline rejection) {
        EntityBareJid invitee = rejection.getFrom();
        String reason = rejection.getReason();
        InvitationRejectionListener[] listeners;
        synchronized (invitationRejectionListeners) {
            listeners = new InvitationRejectionListener[invitationRejectionListeners.size()];
            invitationRejectionListeners.toArray(listeners);
        }
        for (InvitationRejectionListener listener : listeners) {
            listener.invitationDeclined(invitee, reason, message, rejection);
        }
    }

    /**
     * Adds a listener to subject change notifications. The listener will be fired anytime
     * the room's subject changes.
     *
     * @param listener a subject updated listener.
     * @return true if the listener was not already added.
     */
    public boolean addSubjectUpdatedListener(SubjectUpdatedListener listener) {
        return subjectUpdatedListeners.add(listener);
    }

    /**
     * Removes a listener from subject change notifications. The listener will be fired
     * anytime the room's subject changes.
     *
     * @param listener a subject updated listener.
     * @return true if the listener was registered and is now removed.
     */
    public boolean removeSubjectUpdatedListener(SubjectUpdatedListener listener) {
        return subjectUpdatedListeners.remove(listener);
    }

    /**
     * Adds a new {@link StanzaListener} that will be invoked every time a new presence
     * is going to be sent by this MultiUserChat to the server. Stanza interceptors may
     * add new extensions to the presence that is going to be sent to the MUC service.
     *
     * @param presenceInterceptor the new stanza interceptor that will intercept presence packets.
     */
    public void addPresenceInterceptor(PresenceListener presenceInterceptor) {
        presenceInterceptors.add(presenceInterceptor);
    }

    /**
     * Removes a {@link StanzaListener} that was being invoked every time a new presence
     * was being sent by this MultiUserChat to the server. Stanza interceptors may
     * add new extensions to the presence that is going to be sent to the MUC service.
     *
     * @param presenceInterceptor the stanza interceptor to remove.
     */
<<<<<<< HEAD
    public void removePresenceInterceptor(PresenceListener presenceInterceptor) {
        presenceInterceptors.remove(presenceInterceptor);
=======
    public void removePresenceInterceptor(Consumer<PresenceBuilder> presenceInterceptor) {
        boolean removed = presenceInterceptors.remove(presenceInterceptor);
        if (!removed) return;
        int currentCount = presenceInterceptorCount.decrementAndGet();
        if (currentCount == 0) {
            connection.removePresenceInterceptor(this.presenceInterceptor);
        }
>>>>>>> 5295a856
    }

    /**
     * Returns the last known room's subject or <code>null</code> if the user hasn't joined the room
     * or the room does not have a subject yet. In case the room has a subject, as soon as the
     * user joins the room a message with the current room's subject will be received.<p>
     *
     * To be notified every time the room's subject change you should add a listener
     * to this room. {@link #addSubjectUpdatedListener(SubjectUpdatedListener)}<p>
     *
     * To change the room's subject use {@link #changeSubject(String)}.
     *
     * @return the room's subject or <code>null</code> if the user hasn't joined the room or the
     * room does not have a subject yet.
     */
    public String getSubject() {
        return subject;
    }

    /**
     * Returns the reserved room nickname for the user in the room. A user may have a reserved
     * nickname, for example through explicit room registration or database integration. In such
     * cases it may be desirable for the user to discover the reserved nickname before attempting
     * to enter the room.
     *
     * @return the reserved room nickname or <code>null</code> if none.
     * @throws SmackException if there was no response from the server.
     * @throws InterruptedException if the calling thread was interrupted.
     */
    public String getReservedNickname() throws SmackException, InterruptedException {
        try {
            DiscoverInfo result =
                ServiceDiscoveryManager.getInstanceFor(connection).discoverInfo(
                    room,
                    "x-roomuser-item");
            // Look for an Identity that holds the reserved nickname and return its name
            for (DiscoverInfo.Identity identity : result.getIdentities()) {
                return identity.getName();
            }
        }
        catch (XMPPException e) {
            LOGGER.log(Level.SEVERE, "Error retrieving room nickname", e);
        }
        // If no Identity was found then the user does not have a reserved room nickname
        return null;
    }

    /**
     * Returns the nickname that was used to join the room, or <code>null</code> if not
     * currently joined.
     *
     * @return the nickname currently being used.
     */
    public Resourcepart getNickname() {
        final EntityFullJid myRoomJid = this.myRoomJid;
        if (myRoomJid == null) {
            return null;
        }
        return myRoomJid.getResourcepart();
    }

    /**
     * Changes the occupant's nickname to a new nickname within the room. Each room occupant
     * will receive two presence packets. One of type "unavailable" for the old nickname and one
     * indicating availability for the new nickname. The unavailable presence will contain the new
     * nickname and an appropriate status code (namely 303) as extended presence information. The
     * status code 303 indicates that the occupant is changing his/her nickname.
     *
     * @param nickname the new nickname within the room.
     * @throws XMPPErrorException if the new nickname is already in use by another occupant.
     * @throws NoResponseException if there was no response from the server.
     * @throws NotConnectedException if the XMPP connection is not connected.
     * @throws InterruptedException if the calling thread was interrupted.
     * @throws MucNotJoinedException if not joined to the Multi-User Chat.
     */
    public synchronized void changeNickname(Resourcepart nickname) throws NoResponseException, XMPPErrorException, NotConnectedException, InterruptedException, MucNotJoinedException  {
        Objects.requireNonNull(nickname, "Nickname must not be null or blank.");
        // Check that we already have joined the room before attempting to change the
        // nickname.
        if (!isJoined()) {
            throw new MucNotJoinedException(this);
        }
        final EntityFullJid jid = JidCreate.entityFullFrom(room, nickname);
        // We change the nickname by sending a presence packet where the "to"
        // field is in the form "roomName@service/nickname"
        // We don't have to signal the MUC support again
        Presence joinPresence = connection.getStanzaFactory().buildPresenceStanza()
                .to(jid)
                .ofType(Presence.Type.available)
                .build();

        // Wait for a presence packet back from the server.
        StanzaFilter responseFilter =
            new AndFilter(
                FromMatchesFilter.createFull(jid),
                new StanzaTypeFilter(Presence.class));
        StanzaCollector response = connection.createStanzaCollectorAndSend(responseFilter, joinPresence);
        // Wait up to a certain number of seconds for a reply. If there is a negative reply, an
        // exception will be thrown
        response.nextResultOrThrow();

        // TODO: Shouldn't this handle nickname rewriting by the MUC service?
        setNickname(nickname);
    }

    /**
     * Changes the occupant's availability status within the room. The presence type
     * will remain available but with a new status that describes the presence update and
     * a new presence mode (e.g. Extended away).
     *
     * @param status a text message describing the presence update.
     * @param mode the mode type for the presence update.
     * @throws NotConnectedException if the XMPP connection is not connected.
     * @throws InterruptedException if the calling thread was interrupted.
     * @throws MucNotJoinedException if not joined to the Multi-User Chat.
     */
    public void changeAvailabilityStatus(String status, Presence.Mode mode) throws NotConnectedException, InterruptedException, MucNotJoinedException {
        final EntityFullJid myRoomJid = this.myRoomJid;
        if (myRoomJid == null) {
            throw new MucNotJoinedException(this);
        }

        // We change the availability status by sending a presence packet to the room with the
        // new presence status and mode
        Presence joinPresence = connection.getStanzaFactory().buildPresenceStanza()
                .to(myRoomJid)
                .ofType(Presence.Type.available)
                .setStatus(status)
                .setMode(mode)
                .build();

        // Send join packet.
        connection.sendStanza(joinPresence);
    }

    /**
     * Kicks a visitor or participant from the room. The kicked occupant will receive a presence
     * of type "unavailable" including a status code 307 and optionally along with the reason
     * (if provided) and the bare JID of the user who initiated the kick. After the occupant
     * was kicked from the room, the rest of the occupants will receive a presence of type
     * "unavailable". The presence will include a status code 307 which means that the occupant
     * was kicked from the room.
     *
     * @param nickname the nickname of the participant or visitor to kick from the room
     * (e.g. "john").
     * @param reason the reason why the participant or visitor is being kicked from the room.
     * @throws XMPPErrorException if an error occurs kicking the occupant. In particular, a
     *      405 error can occur if a moderator or a user with an affiliation of "owner" or "admin"
     *      was intended to be kicked (i.e. Not Allowed error); or a
     *      403 error can occur if the occupant that intended to kick another occupant does
     *      not have kicking privileges (i.e. Forbidden error); or a
     *      400 error can occur if the provided nickname is not present in the room.
     * @throws NoResponseException if there was no response from the server.
     * @throws NotConnectedException if the XMPP connection is not connected.
     * @throws InterruptedException if the calling thread was interrupted.
     */
    public void kickParticipant(Resourcepart nickname, String reason) throws XMPPErrorException, NoResponseException, NotConnectedException, InterruptedException {
        changeRole(nickname, MUCRole.none, reason);
    }

    /**
     * Sends a voice request to the MUC. The room moderators usually need to approve this request.
     *
     * @throws NotConnectedException if the XMPP connection is not connected.
     * @throws InterruptedException if the calling thread was interrupted.
     * @see <a href="http://xmpp.org/extensions/xep-0045.html#requestvoice">XEP-45 § 7.13 Requesting
     *      Voice</a>
     * @since 4.1
     */
    public void requestVoice() throws NotConnectedException, InterruptedException {
        DataForm.Builder form = DataForm.builder()
                        .setFormType(MUCInitialPresence.NAMESPACE + "#request");

        TextSingleFormField.Builder requestVoiceField = FormField.textSingleBuilder("muc#role");
        requestVoiceField.setLabel("Requested role");
        requestVoiceField.setValue("participant");
        form.addField(requestVoiceField.build());

        Message message = connection.getStanzaFactory().buildMessageStanza()
                .to(room)
                .addExtension(form.build())
                .build();
        connection.sendStanza(message);
    }

    /**
     * Grants voice to visitors in the room. In a moderated room, a moderator may want to manage
     * who does and does not have "voice" in the room. To have voice means that a room occupant
     * is able to send messages to the room occupants.
     *
     * @param nicknames the nicknames of the visitors to grant voice in the room (e.g. "john").
     * @throws XMPPErrorException if an error occurs granting voice to a visitor. In particular, a
     *      403 error can occur if the occupant that intended to grant voice is not
     *      a moderator in this room (i.e. Forbidden error); or a
     *      400 error can occur if the provided nickname is not present in the room.
     * @throws NoResponseException if there was no response from the server.
     * @throws NotConnectedException if the XMPP connection is not connected.
     * @throws InterruptedException if the calling thread was interrupted.
     */
    public void grantVoice(Collection<Resourcepart> nicknames) throws XMPPErrorException, NoResponseException, NotConnectedException, InterruptedException {
        changeRole(nicknames, MUCRole.participant);
    }

    /**
     * Grants voice to a visitor in the room. In a moderated room, a moderator may want to manage
     * who does and does not have "voice" in the room. To have voice means that a room occupant
     * is able to send messages to the room occupants.
     *
     * @param nickname the nickname of the visitor to grant voice in the room (e.g. "john").
     * @throws XMPPErrorException if an error occurs granting voice to a visitor. In particular, a
     *      403 error can occur if the occupant that intended to grant voice is not
     *      a moderator in this room (i.e. Forbidden error); or a
     *      400 error can occur if the provided nickname is not present in the room.
     * @throws NoResponseException if there was no response from the server.
     * @throws NotConnectedException if the XMPP connection is not connected.
     * @throws InterruptedException if the calling thread was interrupted.
     */
    public void grantVoice(Resourcepart nickname) throws XMPPErrorException, NoResponseException, NotConnectedException, InterruptedException {
        changeRole(nickname, MUCRole.participant, null);
    }

    /**
     * Revokes voice from participants in the room. In a moderated room, a moderator may want to
     * revoke an occupant's privileges to speak. To have voice means that a room occupant
     * is able to send messages to the room occupants.
     *
     * @param nicknames the nicknames of the participants to revoke voice (e.g. "john").
     * @throws XMPPErrorException if an error occurs revoking voice from a participant. In particular, a
     *      405 error can occur if a moderator or a user with an affiliation of "owner" or "admin"
     *      was tried to revoke his voice (i.e. Not Allowed error); or a
     *      400 error can occur if the provided nickname is not present in the room.
     * @throws NoResponseException if there was no response from the server.
     * @throws NotConnectedException if the XMPP connection is not connected.
     * @throws InterruptedException if the calling thread was interrupted.
     */
    public void revokeVoice(Collection<Resourcepart> nicknames) throws XMPPErrorException, NoResponseException, NotConnectedException, InterruptedException {
        changeRole(nicknames, MUCRole.visitor);
    }

    /**
     * Revokes voice from a participant in the room. In a moderated room, a moderator may want to
     * revoke an occupant's privileges to speak. To have voice means that a room occupant
     * is able to send messages to the room occupants.
     *
     * @param nickname the nickname of the participant to revoke voice (e.g. "john").
     * @throws XMPPErrorException if an error occurs revoking voice from a participant. In particular, a
     *      405 error can occur if a moderator or a user with an affiliation of "owner" or "admin"
     *      was tried to revoke his voice (i.e. Not Allowed error); or a
     *      400 error can occur if the provided nickname is not present in the room.
     * @throws NoResponseException if there was no response from the server.
     * @throws NotConnectedException if the XMPP connection is not connected.
     * @throws InterruptedException if the calling thread was interrupted.
     */
    public void revokeVoice(Resourcepart nickname) throws XMPPErrorException, NoResponseException, NotConnectedException, InterruptedException {
        changeRole(nickname, MUCRole.visitor, null);
    }

    /**
     * Bans users from the room. An admin or owner of the room can ban users from a room. This
     * means that the banned user will no longer be able to join the room unless the ban has been
     * removed. If the banned user was present in the room then he/she will be removed from the
     * room and notified that he/she was banned along with the reason (if provided) and the bare
     * XMPP user ID of the user who initiated the ban.
     *
     * @param jids the bare XMPP user IDs of the users to ban.
     * @throws XMPPErrorException if an error occurs banning a user. In particular, a
     *      405 error can occur if a moderator or a user with an affiliation of "owner" or "admin"
     *      was tried to be banned (i.e. Not Allowed error).
     * @throws NoResponseException if there was no response from the server.
     * @throws NotConnectedException if the XMPP connection is not connected.
     * @throws InterruptedException if the calling thread was interrupted.
     */
    public void banUsers(Collection<? extends Jid> jids) throws XMPPErrorException, NoResponseException, NotConnectedException, InterruptedException {
        changeAffiliationByAdmin(jids, MUCAffiliation.outcast);
    }

    /**
     * Bans a user from the room. An admin or owner of the room can ban users from a room. This
     * means that the banned user will no longer be able to join the room unless the ban has been
     * removed. If the banned user was present in the room then he/she will be removed from the
     * room and notified that he/she was banned along with the reason (if provided) and the bare
     * XMPP user ID of the user who initiated the ban.
     *
     * @param jid the bare XMPP user ID of the user to ban (e.g. "user@host.org").
     * @param reason the optional reason why the user was banned.
     * @throws XMPPErrorException if an error occurs banning a user. In particular, a
     *      405 error can occur if a moderator or a user with an affiliation of "owner" or "admin"
     *      was tried to be banned (i.e. Not Allowed error).
     * @throws NoResponseException if there was no response from the server.
     * @throws NotConnectedException if the XMPP connection is not connected.
     * @throws InterruptedException if the calling thread was interrupted.
     */
    public void banUser(Jid jid, String reason) throws XMPPErrorException, NoResponseException, NotConnectedException, InterruptedException {
        changeAffiliationByAdmin(jid, MUCAffiliation.outcast, reason);
    }

    /**
     * Grants membership to other users. Only administrators are able to grant membership. A user
     * that becomes a room member will be able to enter a room of type Members-Only (i.e. a room
     * that a user cannot enter without being on the member list).
     *
     * @param jids the XMPP user IDs of the users to grant membership.
     * @throws XMPPErrorException if an error occurs granting membership to a user.
     * @throws NoResponseException if there was no response from the server.
     * @throws NotConnectedException if the XMPP connection is not connected.
     * @throws InterruptedException if the calling thread was interrupted.
     */
    public void grantMembership(Collection<? extends Jid> jids) throws XMPPErrorException, NoResponseException, NotConnectedException, InterruptedException {
        changeAffiliationByAdmin(jids, MUCAffiliation.member);
    }

    /**
     * Grants membership to a user. Only administrators are able to grant membership. A user
     * that becomes a room member will be able to enter a room of type Members-Only (i.e. a room
     * that a user cannot enter without being on the member list).
     *
     * @param jid the XMPP user ID of the user to grant membership (e.g. "user@host.org").
     * @throws XMPPErrorException if an error occurs granting membership to a user.
     * @throws NoResponseException if there was no response from the server.
     * @throws NotConnectedException if the XMPP connection is not connected.
     * @throws InterruptedException if the calling thread was interrupted.
     */
    public void grantMembership(Jid jid) throws XMPPErrorException, NoResponseException, NotConnectedException, InterruptedException {
        changeAffiliationByAdmin(jid, MUCAffiliation.member, null);
    }

    /**
     * Revokes users' membership. Only administrators are able to revoke membership. A user
     * that becomes a room member will be able to enter a room of type Members-Only (i.e. a room
     * that a user cannot enter without being on the member list). If the user is in the room and
     * the room is of type members-only then the user will be removed from the room.
     *
     * @param jids the bare XMPP user IDs of the users to revoke membership.
     * @throws XMPPErrorException if an error occurs revoking membership to a user.
     * @throws NoResponseException if there was no response from the server.
     * @throws NotConnectedException if the XMPP connection is not connected.
     * @throws InterruptedException if the calling thread was interrupted.
     */
    public void revokeMembership(Collection<? extends Jid> jids) throws XMPPErrorException, NoResponseException, NotConnectedException, InterruptedException {
        changeAffiliationByAdmin(jids, MUCAffiliation.none);
    }

    /**
     * Revokes a user's membership. Only administrators are able to revoke membership. A user
     * that becomes a room member will be able to enter a room of type Members-Only (i.e. a room
     * that a user cannot enter without being on the member list). If the user is in the room and
     * the room is of type members-only then the user will be removed from the room.
     *
     * @param jid the bare XMPP user ID of the user to revoke membership (e.g. "user@host.org").
     * @throws XMPPErrorException if an error occurs revoking membership to a user.
     * @throws NoResponseException if there was no response from the server.
     * @throws NotConnectedException if the XMPP connection is not connected.
     * @throws InterruptedException if the calling thread was interrupted.
     */
    public void revokeMembership(Jid jid) throws XMPPErrorException, NoResponseException, NotConnectedException, InterruptedException {
        changeAffiliationByAdmin(jid, MUCAffiliation.none, null);
    }

    /**
     * Grants moderator privileges to participants or visitors. Room administrators may grant
     * moderator privileges. A moderator is allowed to kick users, grant and revoke voice, invite
     * other users, modify room's subject plus all the partcipants privileges.
     *
     * @param nicknames the nicknames of the occupants to grant moderator privileges.
     * @throws XMPPErrorException if an error occurs granting moderator privileges to a user.
     * @throws NoResponseException if there was no response from the server.
     * @throws NotConnectedException if the XMPP connection is not connected.
     * @throws InterruptedException if the calling thread was interrupted.
     */
    public void grantModerator(Collection<Resourcepart> nicknames) throws XMPPErrorException, NoResponseException, NotConnectedException, InterruptedException {
        changeRole(nicknames, MUCRole.moderator);
    }

    /**
     * Grants moderator privileges to a participant or visitor. Room administrators may grant
     * moderator privileges. A moderator is allowed to kick users, grant and revoke voice, invite
     * other users, modify room's subject plus all the partcipants privileges.
     *
     * @param nickname the nickname of the occupant to grant moderator privileges.
     * @throws XMPPErrorException if an error occurs granting moderator privileges to a user.
     * @throws NoResponseException if there was no response from the server.
     * @throws NotConnectedException if the XMPP connection is not connected.
     * @throws InterruptedException if the calling thread was interrupted.
     */
    public void grantModerator(Resourcepart nickname) throws XMPPErrorException, NoResponseException, NotConnectedException, InterruptedException {
        changeRole(nickname, MUCRole.moderator, null);
    }

    /**
     * Revokes moderator privileges from other users. The occupant that loses moderator
     * privileges will become a participant. Room administrators may revoke moderator privileges
     * only to occupants whose affiliation is member or none. This means that an administrator is
     * not allowed to revoke moderator privileges from other room administrators or owners.
     *
     * @param nicknames the nicknames of the occupants to revoke moderator privileges.
     * @throws XMPPErrorException if an error occurs revoking moderator privileges from a user.
     * @throws NoResponseException if there was no response from the server.
     * @throws NotConnectedException if the XMPP connection is not connected.
     * @throws InterruptedException if the calling thread was interrupted.
     */
    public void revokeModerator(Collection<Resourcepart> nicknames) throws XMPPErrorException, NoResponseException, NotConnectedException, InterruptedException {
        changeRole(nicknames, MUCRole.participant);
    }

    /**
     * Revokes moderator privileges from another user. The occupant that loses moderator
     * privileges will become a participant. Room administrators may revoke moderator privileges
     * only to occupants whose affiliation is member or none. This means that an administrator is
     * not allowed to revoke moderator privileges from other room administrators or owners.
     *
     * @param nickname the nickname of the occupant to revoke moderator privileges.
     * @throws XMPPErrorException if an error occurs revoking moderator privileges from a user.
     * @throws NoResponseException if there was no response from the server.
     * @throws NotConnectedException if the XMPP connection is not connected.
     * @throws InterruptedException if the calling thread was interrupted.
     */
    public void revokeModerator(Resourcepart nickname) throws XMPPErrorException, NoResponseException, NotConnectedException, InterruptedException {
        changeRole(nickname, MUCRole.participant, null);
    }

    /**
     * Grants ownership privileges to other users. Room owners may grant ownership privileges.
     * Some room implementations will not allow to grant ownership privileges to other users.
     * An owner is allowed to change defining room features as well as perform all administrative
     * functions.
     *
     * @param jids the collection of bare XMPP user IDs of the users to grant ownership.
     * @throws XMPPErrorException if an error occurs granting ownership privileges to a user.
     * @throws NoResponseException if there was no response from the server.
     * @throws NotConnectedException if the XMPP connection is not connected.
     * @throws InterruptedException if the calling thread was interrupted.
     */
    public void grantOwnership(Collection<? extends Jid> jids) throws XMPPErrorException, NoResponseException, NotConnectedException, InterruptedException {
        changeAffiliationByAdmin(jids, MUCAffiliation.owner);
    }

    /**
     * Grants ownership privileges to another user. Room owners may grant ownership privileges.
     * Some room implementations will not allow to grant ownership privileges to other users.
     * An owner is allowed to change defining room features as well as perform all administrative
     * functions.
     *
     * @param jid the bare XMPP user ID of the user to grant ownership (e.g. "user@host.org").
     * @throws XMPPErrorException if an error occurs granting ownership privileges to a user.
     * @throws NoResponseException if there was no response from the server.
     * @throws NotConnectedException if the XMPP connection is not connected.
     * @throws InterruptedException if the calling thread was interrupted.
     */
    public void grantOwnership(Jid jid) throws XMPPErrorException, NoResponseException, NotConnectedException, InterruptedException {
        changeAffiliationByAdmin(jid, MUCAffiliation.owner, null);
    }

    /**
     * Revokes ownership privileges from other users. The occupant that loses ownership
     * privileges will become an administrator. Room owners may revoke ownership privileges.
     * Some room implementations will not allow to grant ownership privileges to other users.
     *
     * @param jids the bare XMPP user IDs of the users to revoke ownership.
     * @throws XMPPErrorException if an error occurs revoking ownership privileges from a user.
     * @throws NoResponseException if there was no response from the server.
     * @throws NotConnectedException if the XMPP connection is not connected.
     * @throws InterruptedException if the calling thread was interrupted.
     */
    public void revokeOwnership(Collection<? extends Jid> jids) throws XMPPErrorException, NoResponseException, NotConnectedException, InterruptedException {
        changeAffiliationByAdmin(jids, MUCAffiliation.admin);
    }

    /**
     * Revokes ownership privileges from another user. The occupant that loses ownership
     * privileges will become an administrator. Room owners may revoke ownership privileges.
     * Some room implementations will not allow to grant ownership privileges to other users.
     *
     * @param jid the bare XMPP user ID of the user to revoke ownership (e.g. "user@host.org").
     * @throws XMPPErrorException if an error occurs revoking ownership privileges from a user.
     * @throws NoResponseException if there was no response from the server.
     * @throws NotConnectedException if the XMPP connection is not connected.
     * @throws InterruptedException if the calling thread was interrupted.
     */
    public void revokeOwnership(Jid jid) throws XMPPErrorException, NoResponseException, NotConnectedException, InterruptedException {
        changeAffiliationByAdmin(jid, MUCAffiliation.admin, null);
    }

    /**
     * Grants administrator privileges to other users. Room owners may grant administrator
     * privileges to a member or unaffiliated user. An administrator is allowed to perform
     * administrative functions such as banning users and edit moderator list.
     *
     * @param jids the bare XMPP user IDs of the users to grant administrator privileges.
     * @throws XMPPErrorException if an error occurs granting administrator privileges to a user.
     * @throws NoResponseException if there was no response from the server.
     * @throws NotConnectedException if the XMPP connection is not connected.
     * @throws InterruptedException if the calling thread was interrupted.
     */
    public void grantAdmin(Collection<? extends Jid> jids) throws XMPPErrorException, NoResponseException, NotConnectedException, InterruptedException {
        changeAffiliationByAdmin(jids, MUCAffiliation.admin);
    }

    /**
     * Grants administrator privileges to another user. Room owners may grant administrator
     * privileges to a member or unaffiliated user. An administrator is allowed to perform
     * administrative functions such as banning users and edit moderator list.
     *
     * @param jid the bare XMPP user ID of the user to grant administrator privileges
     * (e.g. "user@host.org").
     * @throws XMPPErrorException if an error occurs granting administrator privileges to a user.
     * @throws NoResponseException if there was no response from the server.
     * @throws NotConnectedException if the XMPP connection is not connected.
     * @throws InterruptedException if the calling thread was interrupted.
     */
    public void grantAdmin(Jid jid) throws XMPPErrorException, NoResponseException, NotConnectedException, InterruptedException {
        changeAffiliationByAdmin(jid, MUCAffiliation.admin);
    }

    /**
     * Revokes administrator privileges from users. The occupant that loses administrator
     * privileges will become a member. Room owners may revoke administrator privileges from
     * a member or unaffiliated user.
     *
     * @param jids the bare XMPP user IDs of the user to revoke administrator privileges.
     * @throws XMPPErrorException if an error occurs revoking administrator privileges from a user.
     * @throws NoResponseException if there was no response from the server.
     * @throws NotConnectedException if the XMPP connection is not connected.
     * @throws InterruptedException if the calling thread was interrupted.
     */
    public void revokeAdmin(Collection<? extends Jid> jids) throws XMPPErrorException, NoResponseException, NotConnectedException, InterruptedException {
        changeAffiliationByAdmin(jids, MUCAffiliation.admin);
    }

    /**
     * Revokes administrator privileges from a user. The occupant that loses administrator
     * privileges will become a member. Room owners may revoke administrator privileges from
     * a member or unaffiliated user.
     *
     * @param jid the bare XMPP user ID of the user to revoke administrator privileges
     * (e.g. "user@host.org").
     * @throws XMPPErrorException if an error occurs revoking administrator privileges from a user.
     * @throws NoResponseException if there was no response from the server.
     * @throws NotConnectedException if the XMPP connection is not connected.
     * @throws InterruptedException if the calling thread was interrupted.
     */
    public void revokeAdmin(EntityJid jid) throws XMPPErrorException, NoResponseException, NotConnectedException, InterruptedException {
        changeAffiliationByAdmin(jid, MUCAffiliation.member);
    }

    /**
     * Tries to change the affiliation with an 'muc#admin' namespace
     *
     * @param jid TODO javadoc me please
     * @param affiliation TODO javadoc me please
     * @throws XMPPErrorException if there was an XMPP error returned.
     * @throws NoResponseException if there was no response from the remote entity.
     * @throws NotConnectedException if the XMPP connection is not connected.
     * @throws InterruptedException if the calling thread was interrupted.
     */
    private void changeAffiliationByAdmin(Jid jid, MUCAffiliation affiliation)
                    throws NoResponseException, XMPPErrorException,
                    NotConnectedException, InterruptedException {
        changeAffiliationByAdmin(jid, affiliation, null);
    }

    /**
     * Tries to change the affiliation with an 'muc#admin' namespace
     *
     * @param jid TODO javadoc me please
     * @param affiliation TODO javadoc me please
     * @param reason the reason for the affiliation change (optional)
     * @throws XMPPErrorException if there was an XMPP error returned.
     * @throws NoResponseException if there was no response from the remote entity.
     * @throws NotConnectedException if the XMPP connection is not connected.
     * @throws InterruptedException if the calling thread was interrupted.
     */
    private void changeAffiliationByAdmin(Jid jid, MUCAffiliation affiliation, String reason) throws NoResponseException, XMPPErrorException, NotConnectedException, InterruptedException {
        MUCAdmin iq = new MUCAdmin();
        iq.setTo(room);
        iq.setType(IQ.Type.set);
        // Set the new affiliation.
        MUCItem item = new MUCItem(affiliation, jid, reason);
        iq.addItem(item);

        connection.createStanzaCollectorAndSend(iq).nextResultOrThrow();
    }

    private void changeAffiliationByAdmin(Collection<? extends Jid> jids, MUCAffiliation affiliation)
                    throws NoResponseException, XMPPErrorException, NotConnectedException, InterruptedException {
        MUCAdmin iq = new MUCAdmin();
        iq.setTo(room);
        iq.setType(IQ.Type.set);
        for (Jid jid : jids) {
            // Set the new affiliation.
            MUCItem item = new MUCItem(affiliation, jid);
            iq.addItem(item);
        }

        connection.createStanzaCollectorAndSend(iq).nextResultOrThrow();
    }

    private void changeRole(Resourcepart nickname, MUCRole role, String reason) throws NoResponseException, XMPPErrorException, NotConnectedException, InterruptedException {
        MUCAdmin iq = new MUCAdmin();
        iq.setTo(room);
        iq.setType(IQ.Type.set);
        // Set the new role.
        MUCItem item = new MUCItem(role, nickname, reason);
        iq.addItem(item);

        connection.createStanzaCollectorAndSend(iq).nextResultOrThrow();
    }

    private void changeRole(Collection<Resourcepart> nicknames, MUCRole role) throws NoResponseException, XMPPErrorException, NotConnectedException, InterruptedException  {
        MUCAdmin iq = new MUCAdmin();
        iq.setTo(room);
        iq.setType(IQ.Type.set);
        for (Resourcepart nickname : nicknames) {
            // Set the new role.
            MUCItem item = new MUCItem(role, nickname);
            iq.addItem(item);
        }

        connection.createStanzaCollectorAndSend(iq).nextResultOrThrow();
    }

    /**
     * Returns the number of occupants in the group chat.<p>
     *
     * Note: this value will only be accurate after joining the group chat, and
     * may fluctuate over time. If you query this value directly after joining the
     * group chat it may not be accurate, as it takes a certain amount of time for
     * the server to send all presence packets to this client.
     *
     * @return the number of occupants in the group chat.
     */
    public int getOccupantsCount() {
        return occupantsMap.size();
    }

    /**
     * Returns an List  for the list of fully qualified occupants
     * in the group chat. For example, "conference@chat.jivesoftware.com/SomeUser".
     * Typically, a client would only display the nickname of the occupant. To
     * get the nickname from the fully qualified name, use the
     * {@link org.jxmpp.util.XmppStringUtils#parseResource(String)} method.
     * Note: this value will only be accurate after joining the group chat, and may
     * fluctuate over time.
     *
     * @return a List of the occupants in the group chat.
     */
    public List<EntityFullJid> getOccupants() {
        return new ArrayList<>(occupantsMap.keySet());
    }

    /**
     * Returns the presence info for a particular user, or <code>null</code> if the user
     * is not in the room.<p>
     *
     * @param user the room occupant to search for his presence. The format of user must
     * be: roomName@service/nickname (e.g. darkcave@macbeth.shakespeare.lit/thirdwitch).
     * @return the occupant's current presence, or <code>null</code> if the user is unavailable
     *      or if no presence information is available.
     */
    public Presence getOccupantPresence(EntityFullJid user) {
        return occupantsMap.get(user);
    }

    /**
     * Returns the Occupant information for a particular occupant, or <code>null</code> if the
     * user is not in the room. The Occupant object may include information such as full
     * JID of the user as well as the role and affiliation of the user in the room.<p>
     *
     * @param user the room occupant to search for his presence. The format of user must
     * be: roomName@service/nickname (e.g. darkcave@macbeth.shakespeare.lit/thirdwitch).
     * @return the Occupant or <code>null</code> if the user is unavailable (i.e. not in the room).
     */
    public Occupant getOccupant(EntityFullJid user) {
        Presence presence = getOccupantPresence(user);
        if (presence != null) {
            return new Occupant(presence);
        }
        return null;
    }

    /**
     * Adds a stanza listener that will be notified of any new Presence packets
     * sent to the group chat. Using a listener is a suitable way to know when the list
     * of occupants should be re-loaded due to any changes.
     *
     * @param listener a stanza listener that will be notified of any presence packets
     *      sent to the group chat.
     * @return true if the listener was not already added.
     */
    public boolean addParticipantListener(PresenceListener listener) {
        return presenceListeners.add(listener);
    }

    /**
     * Removes a stanza listener that was being notified of any new Presence packets
     * sent to the group chat.
     *
     * @param listener a stanza listener that was being notified of any presence packets
     *      sent to the group chat.
     * @return true if the listener was removed, otherwise the listener was not added previously.
     */
    public boolean removeParticipantListener(PresenceListener listener) {
        return presenceListeners.remove(listener);
    }

    /**
     * Returns a list of <code>Affiliate</code> with the room owners.
     *
     * @return a list of <code>Affiliate</code> with the room owners.
     * @throws XMPPErrorException if you don't have enough privileges to get this information.
     * @throws NoResponseException if there was no response from the server.
     * @throws NotConnectedException if the XMPP connection is not connected.
     * @throws InterruptedException if the calling thread was interrupted.
     */
    public List<Affiliate> getOwners() throws NoResponseException, XMPPErrorException, NotConnectedException, InterruptedException {
        return getAffiliatesByAdmin(MUCAffiliation.owner);
    }

    /**
     * Returns a list of <code>Affiliate</code> with the room administrators.
     *
     * @return a list of <code>Affiliate</code> with the room administrators.
     * @throws XMPPErrorException if you don't have enough privileges to get this information.
     * @throws NoResponseException if there was no response from the server.
     * @throws NotConnectedException if the XMPP connection is not connected.
     * @throws InterruptedException if the calling thread was interrupted.
     */
    public List<Affiliate> getAdmins() throws NoResponseException, XMPPErrorException, NotConnectedException, InterruptedException {
        return getAffiliatesByAdmin(MUCAffiliation.admin);
    }

    /**
     * Returns a list of <code>Affiliate</code> with the room members.
     *
     * @return a list of <code>Affiliate</code> with the room members.
     * @throws XMPPErrorException if you don't have enough privileges to get this information.
     * @throws NoResponseException if there was no response from the server.
     * @throws NotConnectedException if the XMPP connection is not connected.
     * @throws InterruptedException if the calling thread was interrupted.
     */
    public List<Affiliate> getMembers() throws NoResponseException, XMPPErrorException, NotConnectedException, InterruptedException  {
        return getAffiliatesByAdmin(MUCAffiliation.member);
    }

    /**
     * Returns a list of <code>Affiliate</code> with the room outcasts.
     *
     * @return a list of <code>Affiliate</code> with the room outcasts.
     * @throws XMPPErrorException if you don't have enough privileges to get this information.
     * @throws NoResponseException if there was no response from the server.
     * @throws NotConnectedException if the XMPP connection is not connected.
     * @throws InterruptedException if the calling thread was interrupted.
     */
    public List<Affiliate> getOutcasts() throws NoResponseException, XMPPErrorException, NotConnectedException, InterruptedException {
        return getAffiliatesByAdmin(MUCAffiliation.outcast);
    }

    /**
     * Returns a collection of <code>Affiliate</code> that have the specified room affiliation
     * sending a request in the admin namespace.
     *
     * @param affiliation the affiliation of the users in the room.
     * @return a collection of <code>Affiliate</code> that have the specified room affiliation.
     * @throws XMPPErrorException if you don't have enough privileges to get this information.
     * @throws NoResponseException if there was no response from the server.
     * @throws NotConnectedException if the XMPP connection is not connected.
     * @throws InterruptedException if the calling thread was interrupted.
     */
    private List<Affiliate> getAffiliatesByAdmin(MUCAffiliation affiliation) throws NoResponseException, XMPPErrorException, NotConnectedException, InterruptedException {
        MUCAdmin iq = new MUCAdmin();
        iq.setTo(room);
        iq.setType(IQ.Type.get);
        // Set the specified affiliation. This may request the list of owners/admins/members/outcasts.
        MUCItem item = new MUCItem(affiliation);
        iq.addItem(item);

        MUCAdmin answer = (MUCAdmin) connection.createStanzaCollectorAndSend(iq).nextResultOrThrow();

        // Get the list of affiliates from the server's answer
        List<Affiliate> affiliates = new ArrayList<Affiliate>();
        for (MUCItem mucadminItem : answer.getItems()) {
            affiliates.add(new Affiliate(mucadminItem));
        }
        return affiliates;
    }

    /**
     * Returns a list of <code>Occupant</code> with the room moderators.
     *
     * @return a list of <code>Occupant</code> with the room moderators.
     * @throws XMPPErrorException if you don't have enough privileges to get this information.
     * @throws NoResponseException if there was no response from the server.
     * @throws NotConnectedException if the XMPP connection is not connected.
     * @throws InterruptedException if the calling thread was interrupted.
     */
    public List<Occupant> getModerators() throws NoResponseException, XMPPErrorException, NotConnectedException, InterruptedException {
        return getOccupants(MUCRole.moderator);
    }

    /**
     * Returns a list of <code>Occupant</code> with the room participants.
     *
     * @return a list of <code>Occupant</code> with the room participants.
     * @throws XMPPErrorException if you don't have enough privileges to get this information.
     * @throws NoResponseException if there was no response from the server.
     * @throws NotConnectedException if the XMPP connection is not connected.
     * @throws InterruptedException if the calling thread was interrupted.
     */
    public List<Occupant> getParticipants() throws NoResponseException, XMPPErrorException, NotConnectedException, InterruptedException {
        return getOccupants(MUCRole.participant);
    }

    /**
     * Returns a list of <code>Occupant</code> that have the specified room role.
     *
     * @param role the role of the occupant in the room.
     * @return a list of <code>Occupant</code> that have the specified room role.
     * @throws XMPPErrorException if an error occurred while performing the request to the server or you
     *         don't have enough privileges to get this information.
     * @throws NoResponseException if there was no response from the server.
     * @throws NotConnectedException if the XMPP connection is not connected.
     * @throws InterruptedException if the calling thread was interrupted.
     */
    private List<Occupant> getOccupants(MUCRole role) throws NoResponseException, XMPPErrorException, NotConnectedException, InterruptedException {
        MUCAdmin iq = new MUCAdmin();
        iq.setTo(room);
        iq.setType(IQ.Type.get);
        // Set the specified role. This may request the list of moderators/participants.
        MUCItem item = new MUCItem(role);
        iq.addItem(item);

        MUCAdmin answer = (MUCAdmin) connection.createStanzaCollectorAndSend(iq).nextResultOrThrow();
        // Get the list of participants from the server's answer
        List<Occupant> participants = new ArrayList<Occupant>();
        for (MUCItem mucadminItem : answer.getItems()) {
            participants.add(new Occupant(mucadminItem));
        }
        return participants;
    }

    /**
     * Sends a message to the chat room.
     *
     * @param text the text of the message to send.
     * @throws NotConnectedException if the XMPP connection is not connected.
     * @throws InterruptedException if the calling thread was interrupted.
     */
    public void sendMessage(String text) throws NotConnectedException, InterruptedException {
        Message message = buildMessage()
                .setBody(text)
                .build();
        connection.sendStanza(message);
    }

    /**
     * Returns a new Chat for sending private messages to a given room occupant.
     * The Chat's occupant address is the room's JID (i.e. roomName@service/nick). The server
     * service will change the 'from' address to the sender's room JID and delivering the message
     * to the intended recipient's full JID.
     *
     * @param occupant occupant unique room JID (e.g. 'darkcave@macbeth.shakespeare.lit/Paul').
     * @param listener the listener is a message listener that will handle messages for the newly
     * created chat.
     * @return new Chat for sending private messages to a given room occupant.
     */
    // TODO This should be made new not using chat.Chat. Private MUC chats are different from XMPP-IM 1:1 chats in to many ways.
    // API sketch: PrivateMucChat createPrivateChat(Resourcepart nick)
    @SuppressWarnings("deprecation")
    public org.jivesoftware.smack.chat.Chat createPrivateChat(EntityFullJid occupant, ChatMessageListener listener) {
        return org.jivesoftware.smack.chat.ChatManager.getInstanceFor(connection).createChat(occupant, listener);
    }

    /**
     * Creates a new Message to send to the chat room.
     *
     * @return a new Message addressed to the chat room.
     * @deprecated use {@link #buildMessage()} instead.
     */
    @Deprecated
    // TODO: Remove when stanza builder is ready.
    public Message createMessage() {
        return connection.getStanzaFactory().buildMessageStanza()
                .ofType(Message.Type.groupchat)
                .to(room)
                .build();
    }

    /**
     * Constructs a new message builder for messages send to this MUC room.
     *
     * @return a new message builder.
     */
    public MessageBuilder buildMessage() {
        return connection.getStanzaFactory()
                .buildMessageStanza()
                .ofType(Message.Type.groupchat)
                .to(room)
                ;
    }

    /**
     * Sends a Message to the chat room.
     *
     * @param message the message.
     * @throws NotConnectedException if the XMPP connection is not connected.
     * @throws InterruptedException if the calling thread was interrupted.
     * @deprecated use {@link #sendMessage(MessageBuilder)} instead.
     */
    @Deprecated
    // TODO: Remove in Smack 4.5.
    public void sendMessage(Message message) throws NotConnectedException, InterruptedException {
        sendMessage(message.asBuilder());
    }

    /**
     * Sends a Message to the chat room.
     *
     * @param messageBuilder the message.
     * @return a read-only view of the send message.
     * @throws NotConnectedException if the XMPP connection is not connected.
     * @throws InterruptedException if the calling thread was interrupted.
     */
    public MessageView sendMessage(MessageBuilder messageBuilder) throws NotConnectedException, InterruptedException {
        for (MucMessageInterceptor interceptor : messageInterceptors) {
            interceptor.intercept(messageBuilder, this);
        }

        Message message = messageBuilder.to(room).ofType(Message.Type.groupchat).build();
        connection.sendStanza(message);
        return message;
    }

    /**
    * Polls for and returns the next message, or <code>null</code> if there isn't
    * a message immediately available. This method provides significantly different
    * functionalty than the {@link #nextMessage()} method since it's non-blocking.
    * In other words, the method call will always return immediately, whereas the
    * nextMessage method will return only when a message is available (or after
    * a specific timeout).
    *
    * @return the next message if one is immediately available and
    *      <code>null</code> otherwise.
     * @throws MucNotJoinedException if not joined to the Multi-User Chat.
    */
    public Message pollMessage() throws MucNotJoinedException {
        if (messageCollector == null) {
            throw new MucNotJoinedException(this);
        }
        return messageCollector.pollResult();
    }

    /**
     * Returns the next available message in the chat. The method call will block
     * (not return) until a message is available.
     *
     * @return the next message.
     * @throws MucNotJoinedException if not joined to the Multi-User Chat.
     * @throws InterruptedException if the calling thread was interrupted.
     */
    public Message nextMessage() throws MucNotJoinedException, InterruptedException {
        if (messageCollector == null) {
            throw new MucNotJoinedException(this);
        }
        return  messageCollector.nextResult();
    }

    /**
     * Returns the next available message in the chat. The method call will block
     * (not return) until a stanza is available or the <code>timeout</code> has elapased.
     * If the timeout elapses without a result, <code>null</code> will be returned.
     *
     * @param timeout the maximum amount of time to wait for the next message.
     * @return the next message, or <code>null</code> if the timeout elapses without a
     *      message becoming available.
     * @throws MucNotJoinedException if not joined to the Multi-User Chat.
     * @throws InterruptedException if the calling thread was interrupted.
     */
    public Message nextMessage(long timeout) throws MucNotJoinedException, InterruptedException {
        if (messageCollector == null) {
            throw new MucNotJoinedException(this);
        }
        return messageCollector.nextResult(timeout);
    }

    /**
     * Adds a stanza listener that will be notified of any new messages in the
     * group chat. Only "group chat" messages addressed to this group chat will
     * be delivered to the listener. If you wish to listen for other packets
     * that may be associated with this group chat, you should register a
     * PacketListener directly with the XMPPConnection with the appropriate
     * PacketListener.
     *
     * @param listener a stanza listener.
     * @return true if the listener was not already added.
     */
    public boolean addMessageListener(MessageListener listener) {
        return messageListeners.add(listener);
    }

    /**
     * Removes a stanza listener that was being notified of any new messages in the
     * multi user chat. Only "group chat" messages addressed to this multi user chat were
     * being delivered to the listener.
     *
     * @param listener a stanza listener.
     * @return true if the listener was removed, otherwise the listener was not added previously.
     */
    public boolean removeMessageListener(MessageListener listener) {
        return messageListeners.remove(listener);
    }

    public boolean addMessageInterceptor(MucMessageInterceptor interceptor) {
        return messageInterceptors.add(interceptor);
    }

    public boolean removeMessageInterceptor(MucMessageInterceptor interceptor) {
        return messageInterceptors.remove(interceptor);
    }

    /**
     * Changes the subject within the room. As a default, only users with a role of "moderator"
     * are allowed to change the subject in a room. Although some rooms may be configured to
     * allow a mere participant or even a visitor to change the subject.
     *
     * @param subject the new room's subject to set.
     * @throws XMPPErrorException if someone without appropriate privileges attempts to change the
     *          room subject will throw an error with code 403 (i.e. Forbidden)
     * @throws NoResponseException if there was no response from the server.
     * @throws NotConnectedException if the XMPP connection is not connected.
     * @throws InterruptedException if the calling thread was interrupted.
     */
    public void changeSubject(final String subject) throws NoResponseException, XMPPErrorException, NotConnectedException, InterruptedException {
        MessageBuilder message = buildMessage();
        message.setSubject(subject);
        // Wait for an error or confirmation message back from the server.
        StanzaFilter responseFilter = new AndFilter(fromRoomGroupchatFilter, new StanzaFilter() {
            @Override
            public boolean accept(Stanza packet) {
                Message msg = (Message) packet;
                return subject.equals(msg.getSubject());
            }
        });
        StanzaCollector response = connection.createStanzaCollectorAndSend(responseFilter, message.build());
        // Wait up to a certain number of seconds for a reply.
        response.nextResultOrThrow();
    }

    /**
     * Remove the connection callbacks (PacketListener, PacketInterceptor, StanzaCollector) used by this MUC from the
     * connection.
     */
    private void removeConnectionCallbacks() {
        connection.removeStanzaListener(messageListener);
        connection.removeStanzaListener(presenceListener);
        connection.removeStanzaListener(subjectListener);
        connection.removeStanzaListener(declinesListener);
        connection.removeStanzaSendingListener(presenceInterceptor);
        if (messageCollector != null) {
            messageCollector.cancel();
            messageCollector = null;
        }
    }

    /**
     * Remove all callbacks and resources necessary when the user has left the room for some reason.
     */
    private synchronized void userHasLeft() {
        occupantsMap.clear();
        myRoomJid = null;
        // Update the list of joined rooms
        multiUserChatManager.removeJoinedRoom(room);
        removeConnectionCallbacks();
    }

    /**
     * Adds a listener that will be notified of changes in your status in the room
     * such as the user being kicked, banned, or granted admin permissions.
     *
     * @param listener a user status listener.
     * @return true if the user status listener was not already added.
     */
    public boolean addUserStatusListener(UserStatusListener listener) {
        return userStatusListeners.add(listener);
    }

    /**
     * Removes a listener that was being notified of changes in your status in the room
     * such as the user being kicked, banned, or granted admin permissions.
     *
     * @param listener a user status listener.
     * @return true if the listener was registered and is now removed.
     */
    public boolean removeUserStatusListener(UserStatusListener listener) {
        return userStatusListeners.remove(listener);
    }

    /**
     * Adds a listener that will be notified of changes in occupants status in the room
     * such as the user being kicked, banned, or granted admin permissions.
     *
     * @param listener a participant status listener.
     * @return true if the listener was not already added.
     */
    public boolean addParticipantStatusListener(ParticipantStatusListener listener) {
        return participantStatusListeners.add(listener);
    }

    /**
     * Removes a listener that was being notified of changes in occupants status in the room
     * such as the user being kicked, banned, or granted admin permissions.
     *
     * @param listener a participant status listener.
     * @return true if the listener was registered and is now removed.
     */
    public boolean removeParticipantStatusListener(ParticipantStatusListener listener) {
        return participantStatusListeners.remove(listener);
    }

    /**
     * Fires notification events if the role of a room occupant has changed. If the occupant that
     * changed his role is your occupant then the <code>UserStatusListeners</code> added to this
     * <code>MultiUserChat</code> will be fired. On the other hand, if the occupant that changed
     * his role is not yours then the <code>ParticipantStatusListeners</code> added to this
     * <code>MultiUserChat</code> will be fired. The following table shows the events that will
     * be fired depending on the previous and new role of the occupant.
     *
     * <pre>
     * <table border="1">
     * <tr><td><b>Old</b></td><td><b>New</b></td><td><b>Events</b></td></tr>
     *
     * <tr><td>None</td><td>Visitor</td><td>--</td></tr>
     * <tr><td>Visitor</td><td>Participant</td><td>voiceGranted</td></tr>
     * <tr><td>Participant</td><td>Moderator</td><td>moderatorGranted</td></tr>
     *
     * <tr><td>None</td><td>Participant</td><td>voiceGranted</td></tr>
     * <tr><td>None</td><td>Moderator</td><td>voiceGranted + moderatorGranted</td></tr>
     * <tr><td>Visitor</td><td>Moderator</td><td>voiceGranted + moderatorGranted</td></tr>
     *
     * <tr><td>Moderator</td><td>Participant</td><td>moderatorRevoked</td></tr>
     * <tr><td>Participant</td><td>Visitor</td><td>voiceRevoked</td></tr>
     * <tr><td>Visitor</td><td>None</td><td>kicked</td></tr>
     *
     * <tr><td>Moderator</td><td>Visitor</td><td>voiceRevoked + moderatorRevoked</td></tr>
     * <tr><td>Moderator</td><td>None</td><td>kicked</td></tr>
     * <tr><td>Participant</td><td>None</td><td>kicked</td></tr>
     * </table>
     * </pre>
     *
     * @param oldRole the previous role of the user in the room before receiving the new presence
     * @param newRole the new role of the user in the room after receiving the new presence
     * @param isUserModification whether the received presence is about your user in the room or not
     * @param from the occupant whose role in the room has changed
     * (e.g. room@conference.jabber.org/nick).
     */
    private void checkRoleModifications(
        MUCRole oldRole,
        MUCRole newRole,
        boolean isUserModification,
        EntityFullJid from) {
        // Voice was granted to a visitor
        if ((MUCRole.visitor.equals(oldRole) || MUCRole.none.equals(oldRole))
            && MUCRole.participant.equals(newRole)) {
            if (isUserModification) {
                for (UserStatusListener listener : userStatusListeners) {
                    listener.voiceGranted();
                }
            }
            else {
                for (ParticipantStatusListener listener : participantStatusListeners) {
                    listener.voiceGranted(from);
                }
            }
        }
        // The participant's voice was revoked from the room
        else if (
            MUCRole.participant.equals(oldRole)
                && (MUCRole.visitor.equals(newRole) || MUCRole.none.equals(newRole))) {
            if (isUserModification) {
                for (UserStatusListener listener : userStatusListeners) {
                    listener.voiceRevoked();
                }
            }
            else {
                for (ParticipantStatusListener listener : participantStatusListeners) {
                    listener.voiceRevoked(from);
                }
            }
        }
        // Moderator privileges were granted to a participant
        if (!MUCRole.moderator.equals(oldRole) && MUCRole.moderator.equals(newRole)) {
            if (MUCRole.visitor.equals(oldRole) || MUCRole.none.equals(oldRole)) {
                if (isUserModification) {
                    for (UserStatusListener listener : userStatusListeners) {
                        listener.voiceGranted();
                    }
                }
                else {
                    for (ParticipantStatusListener listener : participantStatusListeners) {
                        listener.voiceGranted(from);
                    }
                }
            }
            if (isUserModification) {
                for (UserStatusListener listener : userStatusListeners) {
                    listener.moderatorGranted();
                }
            }
            else {
                for (ParticipantStatusListener listener : participantStatusListeners) {
                    listener.moderatorGranted(from);
                }
            }
        }
        // Moderator privileges were revoked from a participant
        else if (MUCRole.moderator.equals(oldRole) && !MUCRole.moderator.equals(newRole)) {
            if (MUCRole.visitor.equals(newRole) || MUCRole.none.equals(newRole)) {
                if (isUserModification) {
                    for (UserStatusListener listener : userStatusListeners) {
                        listener.voiceRevoked();
                    }
                }
                else {
                    for (ParticipantStatusListener listener : participantStatusListeners) {
                        listener.voiceRevoked(from);
                    }
                }
            }
            if (isUserModification) {
                for (UserStatusListener listener : userStatusListeners) {
                    listener.moderatorRevoked();
                }
            }
            else {
                for (ParticipantStatusListener listener : participantStatusListeners) {
                    listener.moderatorRevoked(from);
                }
            }
        }
    }

    /**
     * Fires notification events if the affiliation of a room occupant has changed. If the
     * occupant that changed his affiliation is your occupant then the
     * <code>UserStatusListeners</code> added to this <code>MultiUserChat</code> will be fired.
     * On the other hand, if the occupant that changed his affiliation is not yours then the
     * <code>ParticipantStatusListeners</code> added to this <code>MultiUserChat</code> will be
     * fired. The following table shows the events that will be fired depending on the previous
     * and new affiliation of the occupant.
     *
     * <pre>
     * <table border="1">
     * <tr><td><b>Old</b></td><td><b>New</b></td><td><b>Events</b></td></tr>
     *
     * <tr><td>None</td><td>Member</td><td>membershipGranted</td></tr>
     * <tr><td>Member</td><td>Admin</td><td>membershipRevoked + adminGranted</td></tr>
     * <tr><td>Admin</td><td>Owner</td><td>adminRevoked + ownershipGranted</td></tr>
     *
     * <tr><td>None</td><td>Admin</td><td>adminGranted</td></tr>
     * <tr><td>None</td><td>Owner</td><td>ownershipGranted</td></tr>
     * <tr><td>Member</td><td>Owner</td><td>membershipRevoked + ownershipGranted</td></tr>
     *
     * <tr><td>Owner</td><td>Admin</td><td>ownershipRevoked + adminGranted</td></tr>
     * <tr><td>Admin</td><td>Member</td><td>adminRevoked + membershipGranted</td></tr>
     * <tr><td>Member</td><td>None</td><td>membershipRevoked</td></tr>
     *
     * <tr><td>Owner</td><td>Member</td><td>ownershipRevoked + membershipGranted</td></tr>
     * <tr><td>Owner</td><td>None</td><td>ownershipRevoked</td></tr>
     * <tr><td>Admin</td><td>None</td><td>adminRevoked</td></tr>
     * <tr><td><i>Anyone</i></td><td>Outcast</td><td>banned</td></tr>
     * </table>
     * </pre>
     *
     * @param oldAffiliation the previous affiliation of the user in the room before receiving the
     * new presence
     * @param newAffiliation the new affiliation of the user in the room after receiving the new
     * presence
     * @param isUserModification whether the received presence is about your user in the room or not
     * @param from the occupant whose role in the room has changed
     * (e.g. room@conference.jabber.org/nick).
     */
    private void checkAffiliationModifications(
        MUCAffiliation oldAffiliation,
        MUCAffiliation newAffiliation,
        boolean isUserModification,
        EntityFullJid from) {
        // First check for revoked affiliation and then for granted affiliations. The idea is to
        // first fire the "revoke" events and then fire the "grant" events.

        // The user's ownership to the room was revoked
        if (MUCAffiliation.owner.equals(oldAffiliation) && !MUCAffiliation.owner.equals(newAffiliation)) {
            if (isUserModification) {
                for (UserStatusListener listener : userStatusListeners) {
                    listener.ownershipRevoked();
                }
            }
            else {
                for (ParticipantStatusListener listener : participantStatusListeners) {
                    listener.ownershipRevoked(from);
                }
            }
        }
        // The user's administrative privileges to the room were revoked
        else if (MUCAffiliation.admin.equals(oldAffiliation) && !MUCAffiliation.admin.equals(newAffiliation)) {
            if (isUserModification) {
                for (UserStatusListener listener : userStatusListeners) {
                    listener.adminRevoked();
                }
            }
            else {
                for (ParticipantStatusListener listener : participantStatusListeners) {
                    listener.adminRevoked(from);
                }
            }
        }
        // The user's membership to the room was revoked
        else if (MUCAffiliation.member.equals(oldAffiliation) && !MUCAffiliation.member.equals(newAffiliation)) {
            if (isUserModification) {
                for (UserStatusListener listener : userStatusListeners) {
                    listener.membershipRevoked();
                }
            }
            else {
                for (ParticipantStatusListener listener : participantStatusListeners) {
                    listener.membershipRevoked(from);
                }
            }
        }

        // The user was granted ownership to the room
        if (!MUCAffiliation.owner.equals(oldAffiliation) && MUCAffiliation.owner.equals(newAffiliation)) {
            if (isUserModification) {
                for (UserStatusListener listener : userStatusListeners) {
                    listener.ownershipGranted();
                }
            }
            else {
                for (ParticipantStatusListener listener : participantStatusListeners) {
                    listener.ownershipGranted(from);
                }
            }
        }
        // The user was granted administrative privileges to the room
        else if (!MUCAffiliation.admin.equals(oldAffiliation) && MUCAffiliation.admin.equals(newAffiliation)) {
            if (isUserModification) {
                for (UserStatusListener listener : userStatusListeners) {
                    listener.adminGranted();
                }
            }
            else {
                for (ParticipantStatusListener listener : participantStatusListeners) {
                    listener.adminGranted(from);
                }
            }
        }
        // The user was granted membership to the room
        else if (!MUCAffiliation.member.equals(oldAffiliation) && MUCAffiliation.member.equals(newAffiliation)) {
            if (isUserModification) {
                for (UserStatusListener listener : userStatusListeners) {
                    listener.membershipGranted();
                }
            }
            else {
                for (ParticipantStatusListener listener : participantStatusListeners) {
                    listener.membershipGranted(from);
                }
            }
        }
    }

    /**
     * Fires events according to the received presence code.
     *
     * @param statusCodes TODO javadoc me please
     * @param isUserModification TODO javadoc me please
     * @param mucUser TODO javadoc me please
     * @param from TODO javadoc me please
     */
    private void checkPresenceCode(
        Set<Status> statusCodes,
        boolean isUserModification,
        MUCUser mucUser,
        EntityFullJid from) {
        // Check if an occupant was kicked from the room
        if (statusCodes.contains(Status.KICKED_307)) {
            // Check if this occupant was kicked
            if (isUserModification) {
                for (UserStatusListener listener : userStatusListeners) {
                    listener.kicked(mucUser.getItem().getActor(), mucUser.getItem().getReason());
                }
            }
            else {
                for (ParticipantStatusListener listener : participantStatusListeners) {
                    listener.kicked(from, mucUser.getItem().getActor(), mucUser.getItem().getReason());
                }
            }
        }
        // A user was banned from the room
        if (statusCodes.contains(Status.BANNED_301)) {
            // Check if this occupant was banned
            if (isUserModification) {
                for (UserStatusListener listener : userStatusListeners) {
                    listener.banned(mucUser.getItem().getActor(), mucUser.getItem().getReason());
                }
            }
            else {
                for (ParticipantStatusListener listener : participantStatusListeners) {
                    listener.banned(from, mucUser.getItem().getActor(), mucUser.getItem().getReason());
                }
            }
        }
        // A user's membership was revoked from the room
        if (statusCodes.contains(Status.REMOVED_AFFIL_CHANGE_321)) {
            // Check if this occupant's membership was revoked
            if (isUserModification) {
                for (UserStatusListener listener : userStatusListeners) {
                    listener.membershipRevoked();
                }
            }
        }
        // A occupant has changed his nickname in the room
        if (statusCodes.contains(Status.NEW_NICKNAME_303)) {
            for (ParticipantStatusListener listener : participantStatusListeners) {
                listener.nicknameChanged(from, mucUser.getItem().getNick());
            }
        }
    }

    /**
     * Get the XMPP connection associated with this chat instance.
     *
     * @return the associated XMPP connection.
     * @since 4.3.0
     */
    public XMPPConnection getXmppConnection() {
        return connection;
    }

    public boolean serviceSupportsStableIds() {
        return DiscoverInfo.nullSafeContainsFeature(mucServiceDiscoInfo, MultiUserChatConstants.STABLE_ID_FEATURE);
    }

    @Override
    public String toString() {
        return "MUC: " + room + "(" + connection.getUser() + ")";
    }
}<|MERGE_RESOLUTION|>--- conflicted
+++ resolved
@@ -1123,18 +1123,8 @@
      *
      * @param presenceInterceptor the stanza interceptor to remove.
      */
-<<<<<<< HEAD
     public void removePresenceInterceptor(PresenceListener presenceInterceptor) {
         presenceInterceptors.remove(presenceInterceptor);
-=======
-    public void removePresenceInterceptor(Consumer<PresenceBuilder> presenceInterceptor) {
-        boolean removed = presenceInterceptors.remove(presenceInterceptor);
-        if (!removed) return;
-        int currentCount = presenceInterceptorCount.decrementAndGet();
-        if (currentCount == 0) {
-            connection.removePresenceInterceptor(this.presenceInterceptor);
-        }
->>>>>>> 5295a856
     }
 
     /**
