/**
 *
 * Copyright 2017 Florian Schmaus
 *
 * Licensed under the Apache License, Version 2.0 (the "License");
 * you may not use this file except in compliance with the License.
 * You may obtain a copy of the License at
 *
 *     http://www.apache.org/licenses/LICENSE-2.0
 *
 * Unless required by applicable law or agreed to in writing, software
 * distributed under the License is distributed on an "AS IS" BASIS,
 * WITHOUT WARRANTIES OR CONDITIONS OF ANY KIND, either express or implied.
 * See the License for the specific language governing permissions and
 * limitations under the License.
 */
package org.jivesoftware.smackx.jingle.element;

import java.util.Collections;
import java.util.List;

import org.jivesoftware.smack.packet.ExtensionElement;
import org.jivesoftware.smack.util.XmlStringBuilder;
import org.jivesoftware.smackx.jingle.component.JingleTransport;

/**
 * {@link ExtensionElement} representing a {@link JingleTransport}.
<<<<<<< HEAD
=======
 *
 *  <pre> {@code
>>>>>>> 2c421dfe
 * <jingle>
 *     <content>
 *         <description/>
 *         <transport/> <- Voila.
 *         <security/>
 *     </content>
 * </jingle>
 * } </pre>
 *
 */
public abstract class JingleContentTransportElement implements ExtensionElement {

    public static final String ELEMENT = "transport";

    protected final List<JingleContentTransportCandidateElement> candidates;
    protected final JingleContentTransportInfoElement info;

    protected JingleContentTransportElement(List<JingleContentTransportCandidateElement> candidates) {
        this(candidates, null);
    }

    protected JingleContentTransportElement(List<JingleContentTransportCandidateElement> candidates, JingleContentTransportInfoElement info) {
        if (candidates != null) {
            this.candidates = Collections.unmodifiableList(candidates);
        }
        else {
            this.candidates = Collections.emptyList();
        }
        this.info = info;
    }

    public List<JingleContentTransportCandidateElement> getCandidates() {
        return candidates;
    }

    public JingleContentTransportInfoElement getInfo() {
        return info;
    }

    @Override
    public String getElementName() {
        return ELEMENT;
    }

    protected void addExtraAttributes(XmlStringBuilder xml) {

    }

    @Override
    public XmlStringBuilder toXML() {
        XmlStringBuilder xml = new XmlStringBuilder(this);
        addExtraAttributes(xml);

        if (candidates.isEmpty() && info == null) {
            xml.closeEmptyElement();

        } else {

            xml.rightAngleBracket();
            xml.append(candidates);
            xml.optElement(info);
            xml.closeElement(this);
        }

        return xml;
    }
}<|MERGE_RESOLUTION|>--- conflicted
+++ resolved
@@ -25,11 +25,8 @@
 
 /**
  * {@link ExtensionElement} representing a {@link JingleTransport}.
-<<<<<<< HEAD
-=======
  *
  *  <pre> {@code
->>>>>>> 2c421dfe
  * <jingle>
  *     <content>
  *         <description/>
