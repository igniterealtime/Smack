--- conflicted
+++ resolved
@@ -25,10 +25,7 @@
  * @author Eng Chong Meng
  */
 public abstract class JingleContentTransportCandidate implements ExtensionElement {
-<<<<<<< HEAD
-=======
 
->>>>>>> c520ee24
     public static final String ELEMENT = "candidate";
 
     @Override
