--- conflicted
+++ resolved
@@ -68,16 +68,11 @@
     public void authenticated(XMPPConnection connection, boolean resumed) {
         // Nothing to do.
     }
-<<<<<<< HEAD
-=======
 
->>>>>>> c520ee24
     @Override
     public int getPriority() {
         return -1;
     }
-<<<<<<< HEAD
-=======
 
     @Override
     public JingleTransport<?> createTransportForInitiator(JingleContentImpl content) {
@@ -89,5 +84,4 @@
         JingleIBBTransportImpl other = new JingleIBBTransportAdapter().transportFromElement(peersTransportElement);
         return new JingleIBBTransportImpl((short) Math.min(other.getBlockSize(), JingleIBBTransportImpl.MAX_BLOCKSIZE), other.getStreamId());
     }
->>>>>>> c520ee24
 }