/**
 *
 * Copyright 2017-2022 Florian Schmaus
 *
 * Licensed under the Apache License, Version 2.0 (the "License");
 * you may not use this file except in compliance with the License.
 * You may obtain a copy of the License at
 *
 *     http://www.apache.org/licenses/LICENSE-2.0
 *
 * Unless required by applicable law or agreed to in writing, software
 * distributed under the License is distributed on an "AS IS" BASIS,
 * WITHOUT WARRANTIES OR CONDITIONS OF ANY KIND, either express or implied.
 * See the License for the specific language governing permissions and
 * limitations under the License.
 */
package org.jivesoftware.smackx.jingle.provider;

import java.io.IOException;
import java.util.logging.Logger;

import org.jivesoftware.smack.packet.ExtensionElement;
import org.jivesoftware.smack.packet.IqData;
import org.jivesoftware.smack.packet.StandardExtensionElement;
import org.jivesoftware.smack.packet.XmlEnvironment;
import org.jivesoftware.smack.parsing.SmackParsingException;
import org.jivesoftware.smack.parsing.StandardExtensionElementProvider;
import org.jivesoftware.smack.provider.ExtensionElementProvider;
import org.jivesoftware.smack.provider.IqProvider;
import org.jivesoftware.smack.provider.ProviderManager;
import org.jivesoftware.smack.util.PacketParserUtils;
import org.jivesoftware.smack.util.ParserUtils;
import org.jivesoftware.smack.xml.XmlPullParser;
import org.jivesoftware.smack.xml.XmlPullParserException;
import org.jivesoftware.smackx.jingle.element.Jingle;
import org.jivesoftware.smackx.jingle.element.JingleAction;
import org.jivesoftware.smackx.jingle.element.JingleContent;
import org.jivesoftware.smackx.jingle.element.JingleContentDescription;
import org.jivesoftware.smackx.jingle.element.JingleContentSecurity;
import org.jivesoftware.smackx.jingle.element.JingleContentTransport;
import org.jivesoftware.smackx.jingle.element.JingleReason;
import org.jivesoftware.smackx.jingle.element.JingleReason.Reason;
import org.jivesoftware.smackx.jingle.element.UnknownJingleContentDescription;
import org.jivesoftware.smackx.jingle.element.UnknownJingleContentSecurity;
import org.jivesoftware.smackx.jingle.element.UnknownJingleContentTransport;
import org.jivesoftware.smackx.jingle_rtp.AbstractXmlElement;
import org.jivesoftware.smackx.jingle_rtp.element.SessionInfo;
import org.jivesoftware.smackx.jingle_rtp.element.SessionInfoType;

import org.jxmpp.jid.FullJid;

/**
 * An implementation of a Jingle IQ provider that parses incoming Jingle IQs.
 *
 * @author Florian Schmaus
 * @author Eng Chong Meng
 * @author Emil Ivov
 */
public class JingleProvider extends IqProvider<Jingle> {
    private static final Logger LOGGER = Logger.getLogger(JingleProvider.class.getName());

    /**
     * Parses a Jingle IQ sub-document and returns a {@link Jingle} instance.
     *
     * @param parser an XML parser.
     * @return a new {@link Jingle} instance.
     * @throws IOException if an error occurs in IO.
     * @throws XmlPullParserException if an error occurs pull parsing the XML.
     * @throws SmackParsingException if an error occurs parsing the XML.
     */
    @Override
    public Jingle parse(XmlPullParser parser, int initialDepth, IqData iqData, XmlEnvironment xmlEnvironment)
            throws XmlPullParserException, IOException, SmackParsingException {
        Jingle.Builder builder = Jingle.builder(iqData);

        String actionString = parser.getAttributeValue("", Jingle.ATTR_ACTION);
        if (actionString != null) {
            JingleAction action = JingleAction.fromString(actionString);
            builder.setAction(action);
        }

        FullJid initiator = ParserUtils.getFullJidAttribute(parser, Jingle.ATTR_INITIATOR);
        builder.setInitiator(initiator);

        FullJid responder = ParserUtils.getFullJidAttribute(parser, Jingle.ATTR_RESPONDER);
        builder.setResponder(responder);

        String sessionId = parser.getAttributeValue("", Jingle.ATTR_SESSION_ID);
        builder.setSessionId(sessionId);

        outerloop:
        while (true) {
            XmlPullParser.Event eventType = parser.next();
            switch (eventType) {
                case START_ELEMENT:
                    String tagName = parser.getName();
                    String namespace = parser.getNamespace();
                    switch (tagName) {
                        case JingleContent.ELEMENT:
                            JingleContent content = parseJingleContent(parser, parser.getDepth());
                            builder.addJingleContent(content);
                            break;

                        case JingleReason.ELEMENT:
                            JingleReason reason = parseJingleReason(parser);
                            builder.setReason(reason);
                            break;

                        default:
                            // session-info element handlers for <mute/> <active/> and etc
                            if (namespace.equals(SessionInfo.NAMESPACE)) {
                                LOGGER.info("Handle Jingle Session-Info: <" + tagName + " xml: " + namespace + ">");
                                SessionInfoType type = SessionInfoType.valueOf(tagName);

                                // <mute/> <unmute/>
                                if (type == SessionInfoType.mute || type == SessionInfoType.unmute) {
                                    String name = parser.getAttributeValue("", SessionInfo.ATTR_NAME);
                                    String creator = parser.getAttributeValue("", SessionInfo.ATTR_CREATOR);
                                    builder.setSessionInfo(SessionInfo.builder(type)
                                            .setName(name)
                                            .setCreator(creator)
                                            .build()
                                    );
                                }
                                // <active/>, <hold/>, <unhold/>, and <ringing/> etc.
                                else {
                                    builder.setSessionInfo(SessionInfo.builder(type).build());
                                }
                            // Handle all the aTalk AbstractExtensionElement extensions embedded in JingleIQ
                            } else {
                                ExtensionElementProvider<?> provider = ProviderManager.getExtensionProvider(tagName, namespace);
                                if (provider != null) {
                                    LOGGER.info("Found provider for EE<" + tagName + " " + namespace + "/>");
                                    ExtensionElement childExtension = provider.parse(parser);
                                    if (childExtension instanceof AbstractXmlElement) {
                                        builder.addExtension(childExtension);
                                    }
                                    else
                                        LOGGER.severe("Unknown Jingle extension element: " + tagName);
                                }
                                else {
                                    // Extension element provider may not have been added properly if null
                                    LOGGER.severe("No provider for EE<" + tagName + " " + namespace + "/>");
                                }
                            }
                    }
                    break;

                case END_ELEMENT:
                    if (parser.getDepth() == initialDepth) {
                        break outerloop;
                    }
                    break;
                default:
                    // Catch all for incomplete switch (MissingCasesInEnumSwitch) statement.
                    break;
            }
        }
        return builder.build();
    }

    public static JingleContent parseJingleContent(XmlPullParser parser, final int initialDepth)
            throws XmlPullParserException, IOException, SmackParsingException {
        JingleContent.Builder builder = JingleContent.getBuilder();

        String creatorString = parser.getAttributeValue("", JingleContent.ATTR_CREATOR);
        JingleContent.Creator creator = JingleContent.Creator.valueOf(creatorString);
        builder.setCreator(creator);

        String disposition = parser.getAttributeValue("", JingleContent.ATTR_DISPOSITION);
        builder.setDisposition(disposition);

        String name = parser.getAttributeValue("", JingleContent.ATTR_NAME);
        builder.setName(name);

        String sendersString = parser.getAttributeValue("", JingleContent.ATTR_SENDERS);
        if (sendersString != null) {
            JingleContent.Senders senders = JingleContent.Senders.valueOf(sendersString);
            builder.setSenders(senders);
        }

        outerloop:
        while (true) {
            XmlPullParser.Event eventType = parser.next();
            switch (eventType) {
                case START_ELEMENT:
                    String tagName = parser.getName();
                    String namespace = parser.getNamespace();
                    switch (tagName) {
                        case JingleContentDescription.ELEMENT: {
                            JingleContentDescription description;
                            JingleContentDescriptionProvider<?> provider = JingleContentProviderManager.getJingleContentDescriptionProvider(namespace);
                            if (provider == null) {
                                StandardExtensionElement standardExtensionElement = StandardExtensionElementProvider.INSTANCE.parse(parser);
                                description = new UnknownJingleContentDescription(standardExtensionElement);
                            } else {
                                description = provider.parse(parser);
                            }
                            builder.setDescription(description);
                            break;
                        }

                        case JingleContentTransport.ELEMENT: {
                            JingleContentTransport transport;
                            JingleContentTransportProvider<?> provider = JingleContentProviderManager.getJingleContentTransportProvider(namespace);
                            if (provider == null) {
                                StandardExtensionElement standardExtensionElement = StandardExtensionElementProvider.INSTANCE.parse(parser);
                                transport = new UnknownJingleContentTransport(standardExtensionElement);
                            } else {
                                transport = provider.parse(parser);
                            }
                            builder.setTransport(transport);
                            break;
                        }
                        default:
                            // Handle all the aTalk AbstractExtensionElement extensions embedded in JingleContent
                            ExtensionElementProvider<?> provider = ProviderManager.getExtensionProvider(tagName, namespace);
                            if (provider != null) {
                                LOGGER.info("Found provider for EE<" + tagName + " " + namespace + "/>");
                                ExtensionElement childExtension = provider.parse(parser);
                                if (childExtension instanceof AbstractXmlElement) {
                                    builder.addChildElement(childExtension);
                                }
                                else
                                    LOGGER.severe("Unknown Jingle content element: " + tagName);
                            }
                            else {
                                // Extension element provider may not have been added properly if null
                                LOGGER.severe("No provider for content EE<" + tagName + " " + namespace + "/>");
                            }
                            break;
                    }
                    break;
                case END_ELEMENT:
                    if (parser.getDepth() == initialDepth) {
                        break outerloop;
                    }
                    break;
<<<<<<< HEAD
=======
                }

                case JingleContentSecurity.ELEMENT: {
                    JingleContentSecurity jetSecurity;
                    JingleContentSecurityProvider<?> provider = JingleContentProviderManager.getJingleContentSecurityProvider(namespace);
                    if (provider == null) {
                        StandardExtensionElement standardExtensionElement = StandardExtensionElementProvider.INSTANCE.parse(parser);
                        jetSecurity = new UnknownJingleContentSecurity(standardExtensionElement);
                    }
                    else {
                        jetSecurity = provider.parse(parser);
                    }
                    builder.setSecurity(jetSecurity);
                    break;
                }

>>>>>>> c520ee24
                default:
                    // Catch all for incomplete switch (MissingCasesInEnumSwitch) statement.
                    break;
            }
        }

        return builder.build();
    }

    public static JingleReason parseJingleReason(XmlPullParser parser)
            throws XmlPullParserException, IOException, SmackParsingException {
        ParserUtils.assertAtStartTag(parser);
        final int initialDepth = parser.getDepth();
        final String jingleNamespace = parser.getNamespace();

        JingleReason.Reason reason = null;
        ExtensionElement element = null;
        String text = null;

        // 'sid' is only set if the reason is 'alternative-session'.
        String sid = null;

        outerloop:
        while (true) {
            XmlPullParser.TagEvent event = parser.nextTag();
            switch (event) {
                case START_ELEMENT:
                    String elementName = parser.getName();
                    String namespace = parser.getNamespace();
                    if (namespace.equals(jingleNamespace)) {
                        switch (elementName) {
                            case "text":
                                text = parser.nextText();
                                break;
                            case "alternative-session":
                                parser.next();
                                sid = parser.nextText();
                                break;
                            default:
                                reason = Reason.fromString(elementName);
                                break;
                        }
                    } else {
                        element = PacketParserUtils.parseExtensionElement(elementName, namespace, parser, null);
                    }
                    break;
                case END_ELEMENT:
                    if (parser.getDepth() == initialDepth) {
                        break outerloop;
                    }
                    break;
            }
        }

        JingleReason res;
        if (sid != null) {
            res = new JingleReason.AlternativeSession(sid, text, element);
        } else {
            res = new JingleReason(reason, text, element);
        }
        return res;
    }
}<|MERGE_RESOLUTION|>--- conflicted
+++ resolved
@@ -107,7 +107,7 @@
                             break;
 
                         default:
-                            // session-info element handlers for <mute/> <active/> and etc
+                            // session-info element handlers for <mute/> <active/> and etc for rtp session
                             if (namespace.equals(SessionInfo.NAMESPACE)) {
                                 LOGGER.info("Handle Jingle Session-Info: <" + tagName + " xml: " + namespace + ">");
                                 SessionInfoType type = SessionInfoType.valueOf(tagName);
@@ -212,6 +212,21 @@
                             builder.setTransport(transport);
                             break;
                         }
+
+                        case JingleContentSecurity.ELEMENT: {
+                            JingleContentSecurity jetSecurity;
+                            JingleContentSecurityProvider<?> provider = JingleContentProviderManager.getJingleContentSecurityProvider(namespace);
+                            if (provider == null) {
+                                StandardExtensionElement standardExtensionElement = StandardExtensionElementProvider.INSTANCE.parse(parser);
+                                jetSecurity = new UnknownJingleContentSecurity(standardExtensionElement);
+                            }
+                            else {
+                                jetSecurity = provider.parse(parser);
+                            }
+                            builder.setSecurity(jetSecurity);
+                            break;
+                        }
+
                         default:
                             // Handle all the aTalk AbstractExtensionElement extensions embedded in JingleContent
                             ExtensionElementProvider<?> provider = ProviderManager.getExtensionProvider(tagName, namespace);
@@ -236,25 +251,6 @@
                         break outerloop;
                     }
                     break;
-<<<<<<< HEAD
-=======
-                }
-
-                case JingleContentSecurity.ELEMENT: {
-                    JingleContentSecurity jetSecurity;
-                    JingleContentSecurityProvider<?> provider = JingleContentProviderManager.getJingleContentSecurityProvider(namespace);
-                    if (provider == null) {
-                        StandardExtensionElement standardExtensionElement = StandardExtensionElementProvider.INSTANCE.parse(parser);
-                        jetSecurity = new UnknownJingleContentSecurity(standardExtensionElement);
-                    }
-                    else {
-                        jetSecurity = provider.parse(parser);
-                    }
-                    builder.setSecurity(jetSecurity);
-                    break;
-                }
-
->>>>>>> c520ee24
                 default:
                     // Catch all for incomplete switch (MissingCasesInEnumSwitch) statement.
                     break;
