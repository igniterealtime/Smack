/**
 *
 * Copyright 2017 Paul Schaub
 *
 * Licensed under the Apache License, Version 2.0 (the "License");
 * you may not use this file except in compliance with the License.
 * You may obtain a copy of the License at
 *
 *     http://www.apache.org/licenses/LICENSE-2.0
 *
 * Unless required by applicable law or agreed to in writing, software
 * distributed under the License is distributed on an "AS IS" BASIS,
 * WITHOUT WARRANTIES OR CONDITIONS OF ANY KIND, either express or implied.
 * See the License for the specific language governing permissions and
 * limitations under the License.
 */
package org.jivesoftware.smackx.jingle.transports;

import org.jivesoftware.smack.ConnectionListener;
import org.jivesoftware.smack.XMPPConnection;

import org.jivesoftware.smackx.jingle.JingleSession;
import org.jivesoftware.smackx.jingle.component.JingleContentImpl;
import org.jivesoftware.smackx.jingle.component.JingleTransport;
import org.jivesoftware.smackx.jingle.element.JingleContentTransport;

/**
 * Manager for a JingleTransport method.
 * @param <D> JingleContentTransport.
 */
public abstract class JingleTransportManager<D extends JingleContentTransport> implements ConnectionListener {

    private final XMPPConnection connection;

    public JingleTransportManager(XMPPConnection connection) {
        this.connection = connection;
        connection.addConnectionListener(this);
    }

    public XMPPConnection getConnection() {
        return connection();
    }

    public XMPPConnection connection() {
        return connection;
    }

    public abstract String getNamespace();

    public abstract JingleTransportSession<D> transportSession(JingleSession jingleSession);

    @Override
    public void connected(XMPPConnection connection) {
    }

    @Override
    public void connectionClosed() {
    }

    @Override
    public void connectionClosedOnError(Exception e) {
<<<<<<< HEAD
    }

    /**
     * Return a (usually) positive integer, which is used to define a strict order over the set of available transport managers.
     * @return priority.
     */
    public abstract int getPriority();

    public int compareTo(JingleTransportManager<?> other) {
        return getPriority() > other.getPriority() ? 1 : -1;
    }
=======
    }

    /**
     * Return a (usually) positive integer, which is used to define a strict order over the set of available transport managers.
     * @return priority.
     */
    public abstract int getPriority();

    public int compareTo(JingleTransportManager<?> other) {
        return getPriority() > other.getPriority() ? 1 : -1;
    }

    public abstract JingleTransport<?> createTransportForInitiator(JingleContentImpl content);

    // JingleTransport<?> createTransportForResponder(JingleContentImpl content, JingleTransport<?> peersTransport);

    public abstract JingleTransport<?> createTransportForResponder(JingleContentImpl content, JingleContentTransport peersTransportElement);

>>>>>>> c520ee24
}<|MERGE_RESOLUTION|>--- conflicted
+++ resolved
@@ -59,19 +59,6 @@
 
     @Override
     public void connectionClosedOnError(Exception e) {
-<<<<<<< HEAD
-    }
-
-    /**
-     * Return a (usually) positive integer, which is used to define a strict order over the set of available transport managers.
-     * @return priority.
-     */
-    public abstract int getPriority();
-
-    public int compareTo(JingleTransportManager<?> other) {
-        return getPriority() > other.getPriority() ? 1 : -1;
-    }
-=======
     }
 
     /**
@@ -90,5 +77,4 @@
 
     public abstract JingleTransport<?> createTransportForResponder(JingleContentImpl content, JingleContentTransport peersTransportElement);
 
->>>>>>> c520ee24
 }