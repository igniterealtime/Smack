/**
 *
 * Copyright 2017 Paul Schaub
 *
 * Licensed under the Apache License, Version 2.0 (the "License");
 * you may not use this file except in compliance with the License.
 * You may obtain a copy of the License at
 *
 *     http://www.apache.org/licenses/LICENSE-2.0
 *
 * Unless required by applicable law or agreed to in writing, software
 * distributed under the License is distributed on an "AS IS" BASIS,
 * WITHOUT WARRANTIES OR CONDITIONS OF ANY KIND, either express or implied.
 * See the License for the specific language governing permissions and
 * limitations under the License.
 */
package org.jivesoftware.smackx.jingle.transports.jingle_s5b;

import java.util.ArrayList;
import java.util.Collections;
import java.util.Iterator;
import java.util.List;
import java.util.WeakHashMap;
import java.util.logging.Level;
import java.util.logging.Logger;

import org.jivesoftware.smack.SmackException;
import org.jivesoftware.smack.XMPPConnection;
import org.jivesoftware.smack.XMPPException;
import org.jivesoftware.smack.packet.IQ;
import org.jivesoftware.smack.util.StringUtils;
import org.jivesoftware.smackx.bytestreams.socks5.Socks5BytestreamManager;
import org.jivesoftware.smackx.bytestreams.socks5.Socks5Proxy;
import org.jivesoftware.smackx.bytestreams.socks5.packet.Bytestream;
import org.jivesoftware.smackx.jingle.JingleSession;
import org.jivesoftware.smackx.jingle.component.JingleContentImpl;
import org.jivesoftware.smackx.jingle.component.JingleSessionImpl;
import org.jivesoftware.smackx.jingle.component.JingleTransport;
import org.jivesoftware.smackx.jingle.component.JingleTransportCandidate;
import org.jivesoftware.smackx.jingle.element.Jingle;
import org.jivesoftware.smackx.jingle.element.JingleAction;
import org.jivesoftware.smackx.jingle.element.JingleContent;
import org.jivesoftware.smackx.jingle.element.JingleContentTransport;
import org.jivesoftware.smackx.jingle.provider.JingleContentProviderManager;
import org.jivesoftware.smackx.jingle.transports.JingleTransportManager;
import org.jivesoftware.smackx.jingle.transports.JingleTransportSession;
import org.jivesoftware.smackx.jingle.transports.jingle_s5b.elements.JingleS5BTransport;
import org.jivesoftware.smackx.jingle.transports.jingle_s5b.elements.JingleS5BTransportCandidate;
import org.jivesoftware.smackx.jingle.transports.jingle_s5b.elements.JingleS5BTransportInfo;
import org.jivesoftware.smackx.jingle.transports.jingle_s5b.provider.JingleS5BTransportProvider;

import org.jxmpp.jid.FullJid;
import org.jxmpp.jid.Jid;

/**
 * Manager for Jingle SOCKS5 Bytestream transports (XEP-0260).
 */
public final class JingleS5BTransportManager extends JingleTransportManager<JingleS5BTransport> {
    private static final Logger LOGGER = Logger.getLogger(JingleS5BTransportManager.class.getName());
    private final Socks5BytestreamManager s5Manager = Socks5BytestreamManager.getBytestreamManager(connection());

    private static final WeakHashMap<XMPPConnection, JingleS5BTransportManager> INSTANCES = new WeakHashMap<>();

    private List<Bytestream.StreamHost> localStreamHosts = null;
    private List<Bytestream.StreamHost> availableStreamHosts = null;

    private static boolean useLocalCandidates = true;
    private static boolean useExternalCandidates = true;

    private JingleS5BTransportManager(XMPPConnection connection) {
        super(connection);
        JingleContentProviderManager.addJingleContentTransportProvider(getNamespace(), new JingleS5BTransportProvider());
        JingleContentProviderManager.addJingleTransportAdapter(new JingleS5BTransportAdapter());
    }

    public static synchronized JingleS5BTransportManager getInstanceFor(XMPPConnection connection) {
        JingleS5BTransportManager manager = INSTANCES.get(connection);
        if (manager == null) {
            manager = new JingleS5BTransportManager(connection);
            INSTANCES.put(connection, manager);
        }
        return manager;
    }

    @Override
    public String getNamespace() {
        return JingleS5BTransport.NAMESPACE_V1;
    }

    @Override
    public JingleTransportSession<JingleS5BTransport> transportSession(JingleSession jingleSession) {
        return new JingleS5BTransportSession(jingleSession);
    }

    @Override
    public int getPriority() {
        return 10000; // SOCKS5 has a high priority
    }

<<<<<<< HEAD
=======
    @Override
    public JingleTransport<?> createTransportForInitiator(JingleContentImpl content) {
        JingleSessionImpl session = content.getParent();
        String sid = StringUtils.randomString(24);
        List<JingleTransportCandidate<?>> candidates = collectCandidates();
        return new JingleS5BTransportImpl(session.getInitiator(), session.getResponder(), sid, Bytestream.Mode.tcp, candidates);
    }

    @Override
    public JingleTransport<?> createTransportForResponder(JingleContentImpl content, JingleContentTransport peersTransport) {
        JingleS5BTransportImpl other = new JingleS5BTransportAdapter().transportFromElement(peersTransport);
        JingleSessionImpl session = content.getParent();
        return new JingleS5BTransportImpl(session.getInitiator(), session.getResponder(), collectCandidates(), other);
    }

    List<JingleTransportCandidate<?>> collectCandidates() {
        List<JingleTransportCandidate<?>> candidates = new ArrayList<>();
        // per XEP-0260: Jingle SOCKS5 Bytestreams Transport Method (2.2 Exchanging Candidates):
        // priority = (2^16)*(type preference) + (local preference); (2^16) = 65536

        // Local host
        int priority = 65536 * JingleS5BTransportCandidate.Type.direct.getWeight() + 100;
        if (JingleS5BTransportManager.isUseLocalCandidates()) {
            for (Bytestream.StreamHost host : getLocalStreamHosts()) {
                candidates.add(new JingleS5BTransportCandidateImpl(StringUtils.randomString(16), host, priority, JingleS5BTransportCandidate.Type.direct));
            }
        }

        List<Bytestream.StreamHost> remoteHosts = Collections.emptyList();
        if (JingleS5BTransportManager.isUseExternalCandidates()) {
            try {
                remoteHosts = getAvailableStreamHosts();
            } catch (InterruptedException | XMPPException.XMPPErrorException | SmackException.NotConnectedException | SmackException.NoResponseException e) {
                LOGGER.log(Level.WARNING, "Could not determine available StreamHosts.", e);
            }
        }

        // proxy server
        priority = 65536 * JingleS5BTransportCandidate.Type.proxy.getWeight();
        for (Bytestream.StreamHost host : remoteHosts) {
            candidates.add(new JingleS5BTransportCandidateImpl(StringUtils.randomString(16), host, priority, JingleS5BTransportCandidate.Type.proxy));
        }

        return candidates;
    }

    private static Jingle createTransportInfo(JingleS5BTransportImpl transport, JingleS5BTransportInfo info) {
        JingleContentImpl content = transport.getParent();
        JingleSessionImpl session = content.getParent();

        Jingle.Builder jb = Jingle.builder(session.getConnection())
                .setSessionId(session.getSessionId())
                .setAction(JingleAction.transport_info);

        if (session.isInitiator()) {
            jb.setInitiator(session.getInitiator());
        }
        else {
            jb.setResponder(session.getResponder());
        }

        JingleContent.Builder cb = JingleContent.getBuilder()
                .setCreator(content.getCreator())
                .setName(content.getName())
                .setSenders(content.getSenders());

        JingleS5BTransport.Builder tb = JingleS5BTransport.getBuilder()
                .setTransportInfo(info)
                .setStreamId(transport.getStreamId());

        Jingle jingle = jb.addJingleContent(cb.setTransport(tb.build()).build()).build();
        jingle.setFrom(session.getLocal());
        jingle.setTo(session.getRemote());

        return jingle;
    }

    public Jingle createCandidateUsed(JingleS5BTransportImpl transport, JingleS5BTransportCandidateImpl candidate) {
        return createTransportInfo(transport, new JingleS5BTransportInfo.CandidateUsed(candidate.getCandidateId()));
    }

    public Jingle createCandidateError(JingleS5BTransportImpl transport) {
        return createTransportInfo(transport, JingleS5BTransportInfo.CandidateError.INSTANCE);
    }

    public Jingle createProxyError(JingleS5BTransportImpl transport) {
        return createTransportInfo(transport, JingleS5BTransportInfo.ProxyError.INSTANCE);
    }

    public Jingle createCandidateActivated(JingleS5BTransportImpl transport, JingleS5BTransportCandidateImpl candidate) {
        return createTransportInfo(transport, new JingleS5BTransportInfo.CandidateActivated(candidate.getCandidateId()));
    }

    // ================== Smack start ================= //

>>>>>>> c520ee24
    private List<Bytestream.StreamHost> queryAvailableStreamHosts() throws XMPPException.XMPPErrorException, SmackException.NotConnectedException, InterruptedException, SmackException.NoResponseException {
        List<Jid> proxies = s5Manager.determineProxies();
        return determineStreamHostInfo(proxies);
    }

    private List<Bytestream.StreamHost> queryLocalStreamHosts() {
        return s5Manager.getLocalStreamHost();
    }

    public List<Bytestream.StreamHost> getAvailableStreamHosts() throws XMPPException.XMPPErrorException, SmackException.NotConnectedException, InterruptedException, SmackException.NoResponseException {
        if (availableStreamHosts == null) {
            availableStreamHosts = queryAvailableStreamHosts();
        }
        return availableStreamHosts;
    }

    public List<Bytestream.StreamHost> getLocalStreamHosts() {
        if (localStreamHosts == null) {
            localStreamHosts = queryLocalStreamHosts();
        }
        return localStreamHosts;
    }

    public List<Bytestream.StreamHost> determineStreamHostInfo(List<Jid> proxies) {
        List<Bytestream.StreamHost> streamHosts = new ArrayList<>();

        Iterator<Jid> iterator = proxies.iterator();
        while (iterator.hasNext()) {
            Jid proxy = iterator.next();
            Bytestream request = new Bytestream();
            request.setType(IQ.Type.get);
            request.setTo(proxy);

            try {
                Bytestream response = connection().createStanzaCollectorAndSend(request).nextResultOrThrow();
                streamHosts.addAll(response.getStreamHosts());
            } catch (Exception e) {
                iterator.remove();
            }
        }

        return streamHosts;
    }

    @Override
    public void authenticated(XMPPConnection connection, boolean resumed) {
        if (!resumed) try {
            Socks5Proxy socks5Proxy = Socks5Proxy.getSocks5Proxy();
            if (!socks5Proxy.isRunning()) {
                socks5Proxy.start();
            }
            localStreamHosts = queryLocalStreamHosts();
            availableStreamHosts = queryAvailableStreamHosts();
        } catch (InterruptedException | SmackException.NoResponseException | SmackException.NotConnectedException | XMPPException.XMPPErrorException e) {
            LOGGER.log(Level.WARNING, "Could not query available StreamHosts: " + e, e);
        }
    }

    @Override
    public void connectionClosed() {
        Socks5Proxy proxy = Socks5Proxy.getSocks5Proxy();
        if (proxy.isRunning()) {
            Socks5Proxy.getSocks5Proxy().stop();
        }
    }

    public Jingle createCandidateUsed(FullJid recipient, FullJid initiator, String sessionId, JingleContent.Senders contentSenders,
            JingleContent.Creator contentCreator, String contentName, String streamId,
            String candidateId) {
        Jingle.Builder jb = Jingle.builder(connection());
        jb.setSessionId(sessionId).setInitiator(initiator).setAction(JingleAction.transport_info);

        JingleContent.Builder cb = JingleContent.getBuilder();
        cb.setName(contentName).setCreator(contentCreator).setSenders(contentSenders);

        JingleS5BTransport.Builder tb = JingleS5BTransport.getBuilder();
        tb.setCandidateUsed(candidateId).setStreamId(streamId);

        Jingle jingle = jb.addJingleContent(cb.setTransport(tb.build()).build()).build();
        jingle.setFrom(getConnection().getUser().asFullJidOrThrow());
        jingle.setTo(recipient);

        return jingle;
    }

    public Jingle createCandidateError(FullJid remote, FullJid initiator, String sessionId, JingleContent.Senders senders, JingleContent.Creator creator, String name, String streamId) {
        Jingle.Builder jb = Jingle.builder(connection());
        jb.setSessionId(sessionId).setInitiator(initiator).setAction(JingleAction.transport_info);

        JingleContent.Builder cb = JingleContent.getBuilder();
        cb.setName(name).setCreator(creator).setSenders(senders);

        JingleS5BTransport.Builder tb = JingleS5BTransport.getBuilder();
        tb.setCandidateError().setStreamId(streamId);

        Jingle jingle = jb.addJingleContent(cb.setTransport(tb.build()).build()).build();
        jingle.setFrom(getConnection().getUser().asFullJidOrThrow());
        jingle.setTo(remote);

        return jingle;
    }

    public Jingle createProxyError(FullJid remote, FullJid initiator, String sessionId,
            JingleContent.Senders senders, JingleContent.Creator creator,
            String name, String streamId) {
        Jingle.Builder jb = Jingle.builder(connection());
        jb.setSessionId(sessionId).setAction(JingleAction.transport_info).setInitiator(initiator);

        JingleContent.Builder cb = JingleContent.getBuilder();
        cb.setSenders(senders).setCreator(creator).setName(name);

        JingleS5BTransport.Builder tb = JingleS5BTransport.getBuilder();
        tb.setStreamId(sessionId).setProxyError().setStreamId(streamId);

        Jingle jingle = jb.addJingleContent(cb.setTransport(tb.build()).build()).build();
        jingle.setTo(remote);
        jingle.setFrom(getConnection().getUser().asFullJidOrThrow());
        return jingle;
    }

    public Jingle createCandidateActivated(FullJid remote, FullJid initiator, String sessionId,
            JingleContent.Senders senders, JingleContent.Creator creator,
            String name, String streamId, String candidateId) {
        Jingle.Builder jb = Jingle.builder(connection());
        jb.setInitiator(initiator).setSessionId(sessionId).setAction(JingleAction.transport_info);

        JingleContent.Builder cb = JingleContent.getBuilder();
        cb.setName(name).setCreator(creator).setSenders(senders);

        JingleS5BTransport.Builder tb = JingleS5BTransport.getBuilder();
        tb.setStreamId(streamId).setCandidateActivated(candidateId);

        Jingle jingle = jb.addJingleContent(cb.setTransport(tb.build()).build()).build();
        jingle.setFrom(getConnection().getUser().asFullJidOrThrow());
        jingle.setTo(remote);
        return jingle;
    }

    public static void setUseLocalCandidates(boolean localCandidates) {
        JingleS5BTransportManager.useLocalCandidates = localCandidates;
    }

    public static void setUseExternalCandidates(boolean externalCandidates) {
        JingleS5BTransportManager.useExternalCandidates = externalCandidates;
    }

    public static boolean isUseLocalCandidates() {
        return useLocalCandidates;
    }

    public static boolean isUseExternalCandidates() {
        return useExternalCandidates;
    }
}<|MERGE_RESOLUTION|>--- conflicted
+++ resolved
@@ -97,8 +97,6 @@
         return 10000; // SOCKS5 has a high priority
     }
 
-<<<<<<< HEAD
-=======
     @Override
     public JingleTransport<?> createTransportForInitiator(JingleContentImpl content) {
         JingleSessionImpl session = content.getParent();
@@ -194,7 +192,6 @@
 
     // ================== Smack start ================= //
 
->>>>>>> c520ee24
     private List<Bytestream.StreamHost> queryAvailableStreamHosts() throws XMPPException.XMPPErrorException, SmackException.NotConnectedException, InterruptedException, SmackException.NoResponseException {
         List<Jid> proxies = s5Manager.determineProxies();
         return determineStreamHostInfo(proxies);
