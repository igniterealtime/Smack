/**
 *
 * Copyright the original author or authors
 *
 * Licensed under the Apache License, Version 2.0 (the "License");
 * you may not use this file except in compliance with the License.
 * You may obtain a copy of the License at
 *
 *     http://www.apache.org/licenses/LICENSE-2.0
 *
 * Unless required by applicable law or agreed to in writing, software
 * distributed under the License is distributed on an "AS IS" BASIS,
 * WITHOUT WARRANTIES OR CONDITIONS OF ANY KIND, either express or implied.
 * See the License for the specific language governing permissions and
 * limitations under the License.
 */
package org.jivesoftware.smackx.bytestreams.socks5;

import static org.junit.Assert.*;
import static org.mockito.Mockito.*;

import org.jivesoftware.smack.XMPPConnection;
import org.jivesoftware.smack.packet.IQ;
import org.jivesoftware.smack.packet.XMPPError;
import org.jivesoftware.smackx.bytestreams.BytestreamRequest;
import org.jivesoftware.smackx.bytestreams.socks5.InitiationListener;
import org.jivesoftware.smackx.bytestreams.socks5.Socks5BytestreamListener;
import org.jivesoftware.smackx.bytestreams.socks5.Socks5BytestreamManager;
import org.jivesoftware.smackx.bytestreams.socks5.packet.Bytestream;
import org.jivesoftware.smackx.disco.ServiceDiscoveryManager;
import org.junit.Before;
import org.junit.Test;
import org.mockito.ArgumentCaptor;
import org.powermock.reflect.Whitebox;

/**
 * Test for the InitiationListener class.
 * 
 * @author Henning Staib
 */
public class InitiationListenerTest {

    String initiatorJID = "initiator@xmpp-server/Smack";
    String targetJID = "target@xmpp-server/Smack";
    String xmppServer = "xmpp-server";
    String proxyJID = "proxy.xmpp-server";
    String proxyAddress = "127.0.0.1";
    String sessionID = "session_id";

    XMPPConnection connection;
    Socks5BytestreamManager byteStreamManager;
    InitiationListener initiationListener;
    Bytestream initBytestream;

    /**
     * Initialize fields used in the tests.
     */
    @Before
    public void setup() {

        // mock connection
        connection = mock(XMPPConnection.class);

        // create service discovery manager for mocked connection
        ServiceDiscoveryManager.getInstanceFor(connection);

        // initialize Socks5ByteStreamManager to get the InitiationListener
        byteStreamManager = Socks5BytestreamManager.getBytestreamManager(connection);

        // get the InitiationListener from Socks5ByteStreamManager
        initiationListener = Whitebox.getInternalState(byteStreamManager, InitiationListener.class);

        // create a SOCKS5 Bytestream initiation packet
        initBytestream = Socks5PacketUtils.createBytestreamInitiation(initiatorJID, targetJID,
                        sessionID);
        initBytestream.addStreamHost(proxyJID, proxyAddress, 7777);

    }

    /**
     * If no listeners are registered for incoming SOCKS5 Bytestream requests, all request should be
     * rejected with an error.
     * 
     * @throws Exception should not happen
     */
    @Test
    public void shouldRespondWithError() throws Exception {

        // run the listener with the initiation packet
        initiationListener.processPacket(initBytestream);

        // wait because packet is processed in an extra thread
        Thread.sleep(200);

        // capture reply to the SOCKS5 Bytestream initiation
        ArgumentCaptor<IQ> argument = ArgumentCaptor.forClass(IQ.class);
        verify(connection).sendPacket(argument.capture());

        // assert that reply is the correct error packet
        assertEquals(initiatorJID, argument.getValue().getTo());
<<<<<<< HEAD
        assertEquals(IQ.Type.error, argument.getValue().getType());
        assertEquals(XMPPError.Condition.no_acceptable.toString(),
=======
        assertEquals(IQ.Type.ERROR, argument.getValue().getType());
        assertEquals(XMPPError.Condition.not_acceptable.toString(),
>>>>>>> bd0ada48
                        argument.getValue().getError().getCondition());

    }

    /**
     * If a listener for all requests is registered it should be notified on incoming requests.
     * 
     * @throws Exception should not happen
     */
    @Test
    public void shouldInvokeListenerForAllRequests() throws Exception {

        // add listener
        Socks5BytestreamListener listener = mock(Socks5BytestreamListener.class);
        byteStreamManager.addIncomingBytestreamListener(listener);

        // run the listener with the initiation packet
        initiationListener.processPacket(initBytestream);

        // wait because packet is processed in an extra thread
        Thread.sleep(200);

        // assert listener is called once
        ArgumentCaptor<BytestreamRequest> byteStreamRequest = ArgumentCaptor.forClass(BytestreamRequest.class);
        verify(listener).incomingBytestreamRequest(byteStreamRequest.capture());

        // assert that listener is called for the correct request
        assertEquals(initiatorJID, byteStreamRequest.getValue().getFrom());

    }

    /**
     * If a listener for a specific user in registered it should be notified on incoming requests
     * for that user.
     * 
     * @throws Exception should not happen
     */
    @Test
    public void shouldInvokeListenerForUser() throws Exception {

        // add listener
        Socks5BytestreamListener listener = mock(Socks5BytestreamListener.class);
        byteStreamManager.addIncomingBytestreamListener(listener, initiatorJID);

        // run the listener with the initiation packet
        initiationListener.processPacket(initBytestream);

        // wait because packet is processed in an extra thread
        Thread.sleep(200);

        // assert listener is called once
        ArgumentCaptor<BytestreamRequest> byteStreamRequest = ArgumentCaptor.forClass(BytestreamRequest.class);
        verify(listener).incomingBytestreamRequest(byteStreamRequest.capture());

        // assert that reply is the correct error packet
        assertEquals(initiatorJID, byteStreamRequest.getValue().getFrom());

    }

    /**
     * If listener for a specific user is registered it should not be notified on incoming requests
     * from other users.
     * 
     * @throws Exception should not happen
     */
    @Test
    public void shouldNotInvokeListenerForUser() throws Exception {

        // add listener for request of user "other_initiator"
        Socks5BytestreamListener listener = mock(Socks5BytestreamListener.class);
        byteStreamManager.addIncomingBytestreamListener(listener, "other_" + initiatorJID);

        // run the listener with the initiation packet
        initiationListener.processPacket(initBytestream);

        // wait because packet is processed in an extra thread
        Thread.sleep(200);

        // assert listener is not called
        ArgumentCaptor<BytestreamRequest> byteStreamRequest = ArgumentCaptor.forClass(BytestreamRequest.class);
        verify(listener, never()).incomingBytestreamRequest(byteStreamRequest.capture());

        // capture reply to the SOCKS5 Bytestream initiation
        ArgumentCaptor<IQ> argument = ArgumentCaptor.forClass(IQ.class);
        verify(connection).sendPacket(argument.capture());

        // assert that reply is the correct error packet
        assertEquals(initiatorJID, argument.getValue().getTo());
<<<<<<< HEAD
        assertEquals(IQ.Type.error, argument.getValue().getType());
        assertEquals(XMPPError.Condition.no_acceptable.toString(),
=======
        assertEquals(IQ.Type.ERROR, argument.getValue().getType());
        assertEquals(XMPPError.Condition.not_acceptable.toString(),
>>>>>>> bd0ada48
                        argument.getValue().getError().getCondition());
    }

    /**
     * If a user specific listener and an all requests listener is registered only the user specific
     * listener should be notified.
     * 
     * @throws Exception should not happen
     */
    @Test
    public void shouldNotInvokeAllRequestsListenerIfUserListenerExists() throws Exception {

        // add listener for all request
        Socks5BytestreamListener allRequestsListener = mock(Socks5BytestreamListener.class);
        byteStreamManager.addIncomingBytestreamListener(allRequestsListener);

        // add listener for request of user "initiator"
        Socks5BytestreamListener userRequestsListener = mock(Socks5BytestreamListener.class);
        byteStreamManager.addIncomingBytestreamListener(userRequestsListener, initiatorJID);

        // run the listener with the initiation packet
        initiationListener.processPacket(initBytestream);

        // wait because packet is processed in an extra thread
        Thread.sleep(200);

        // assert user request listener is called once
        ArgumentCaptor<BytestreamRequest> byteStreamRequest = ArgumentCaptor.forClass(BytestreamRequest.class);
        verify(userRequestsListener).incomingBytestreamRequest(byteStreamRequest.capture());

        // assert all requests listener is not called
        byteStreamRequest = ArgumentCaptor.forClass(BytestreamRequest.class);
        verify(allRequestsListener, never()).incomingBytestreamRequest(byteStreamRequest.capture());

    }

    /**
     * If a user specific listener and an all requests listener is registered only the all requests
     * listener should be notified on an incoming request for another user.
     * 
     * @throws Exception should not happen
     */
    @Test
    public void shouldInvokeAllRequestsListenerIfUserListenerExists() throws Exception {

        // add listener for all request
        Socks5BytestreamListener allRequestsListener = mock(Socks5BytestreamListener.class);
        byteStreamManager.addIncomingBytestreamListener(allRequestsListener);

        // add listener for request of user "other_initiator"
        Socks5BytestreamListener userRequestsListener = mock(Socks5BytestreamListener.class);
        byteStreamManager.addIncomingBytestreamListener(userRequestsListener, "other_"
                        + initiatorJID);

        // run the listener with the initiation packet
        initiationListener.processPacket(initBytestream);

        // wait because packet is processed in an extra thread
        Thread.sleep(200);

        // assert user request listener is not called
        ArgumentCaptor<BytestreamRequest> byteStreamRequest = ArgumentCaptor.forClass(BytestreamRequest.class);
        verify(userRequestsListener, never()).incomingBytestreamRequest(byteStreamRequest.capture());

        // assert all requests listener is called
        byteStreamRequest = ArgumentCaptor.forClass(BytestreamRequest.class);
        verify(allRequestsListener).incomingBytestreamRequest(byteStreamRequest.capture());

    }

    /**
     * If a request with a specific session ID should be ignored no listeners should be notified.
     * 
     * @throws Exception should not happen
     */
    @Test
    public void shouldIgnoreSocks5BytestreamRequestOnce() throws Exception {

        // add listener for all request
        Socks5BytestreamListener allRequestsListener = mock(Socks5BytestreamListener.class);
        byteStreamManager.addIncomingBytestreamListener(allRequestsListener);

        // add listener for request of user "initiator"
        Socks5BytestreamListener userRequestsListener = mock(Socks5BytestreamListener.class);
        byteStreamManager.addIncomingBytestreamListener(userRequestsListener, initiatorJID);

        // ignore session ID
        byteStreamManager.ignoreBytestreamRequestOnce(sessionID);

        // run the listener with the initiation packet
        initiationListener.processPacket(initBytestream);

        // wait because packet is processed in an extra thread
        Thread.sleep(200);

        // assert user request listener is not called
        ArgumentCaptor<BytestreamRequest> byteStreamRequest = ArgumentCaptor.forClass(BytestreamRequest.class);
        verify(userRequestsListener, never()).incomingBytestreamRequest(byteStreamRequest.capture());

        // assert all requests listener is not called
        byteStreamRequest = ArgumentCaptor.forClass(BytestreamRequest.class);
        verify(allRequestsListener, never()).incomingBytestreamRequest(byteStreamRequest.capture());

        // run the listener with the initiation packet again
        initiationListener.processPacket(initBytestream);

        // wait because packet is processed in an extra thread
        Thread.sleep(200);

        // assert user request listener is called on the second request with the same session ID
        verify(userRequestsListener).incomingBytestreamRequest(byteStreamRequest.capture());

        // assert all requests listener is not called
        byteStreamRequest = ArgumentCaptor.forClass(BytestreamRequest.class);
        verify(allRequestsListener, never()).incomingBytestreamRequest(byteStreamRequest.capture());

    }

}<|MERGE_RESOLUTION|>--- conflicted
+++ resolved
@@ -98,13 +98,8 @@
 
         // assert that reply is the correct error packet
         assertEquals(initiatorJID, argument.getValue().getTo());
-<<<<<<< HEAD
         assertEquals(IQ.Type.error, argument.getValue().getType());
-        assertEquals(XMPPError.Condition.no_acceptable.toString(),
-=======
-        assertEquals(IQ.Type.ERROR, argument.getValue().getType());
         assertEquals(XMPPError.Condition.not_acceptable.toString(),
->>>>>>> bd0ada48
                         argument.getValue().getError().getCondition());
 
     }
@@ -193,13 +188,8 @@
 
         // assert that reply is the correct error packet
         assertEquals(initiatorJID, argument.getValue().getTo());
-<<<<<<< HEAD
         assertEquals(IQ.Type.error, argument.getValue().getType());
-        assertEquals(XMPPError.Condition.no_acceptable.toString(),
-=======
-        assertEquals(IQ.Type.ERROR, argument.getValue().getType());
         assertEquals(XMPPError.Condition.not_acceptable.toString(),
->>>>>>> bd0ada48
                         argument.getValue().getError().getCondition());
     }
 
