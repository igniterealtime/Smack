name: CI

on: [push, pull_request]

jobs:
  build:
    name: Build Smack

    runs-on: ubuntu-22.04
    strategy:
      matrix:
<<<<<<< HEAD
        java:
          - 11
          - 15
    env:
      PRIMARY_JAVA_VERSION: 11
=======
        java: [ 11 ]
>>>>>>> 2e79a6b7

    steps:
      - name: Checkout
        uses: actions/checkout@v3

      - name: Set up JDK ${{ matrix.java }}
        uses: actions/setup-java@v3
        with:
          java-version: ${{ matrix.java }}
          distribution: temurin

      # Caches
      - name: Cache Maven
        uses: actions/cache@v2
        with:
          path: ~/.m2/repository
          key: maven-${{ hashFiles('**/build.gradle') }}
          restore-keys: |
            maven-
      - name: Cache Gradle
        uses: actions/cache@v2
        with:
          path: ~/.gradle/caches
          key: gradle-caches-${{ hashFiles('**/build.gradle') }}
          restore-keys:
            gradle-caches
      - name: Cache Android SDK
        uses: actions/cache@v2
        with:
          path: |
            ~/.android/sdk
          key: android-${{ hashFiles('build.gradle') }}
          restore-keys: |
            android-

      # Pre-reqs
      - name: Install GraphViz
        run: sudo apt update && sudo apt install graphviz
      - name: Install Android SDK Manager
        uses: android-actions/setup-android@v2
      - name: Install Android SDK
        run: |
          sdkmanager "platforms;android-19"

      # Testing
      - name: Gradle Check
        run: ./gradlew check --stacktrace

      # Test local publish
      - name: Gradle publish
        run: ./gradlew publishToMavenLocal --stacktrace

      # Javadoc
      - name: Javadoc
        if: ${{ matrix.java == env.PRIMARY_JAVA_VERSION }}
        run: ./gradlew javadocAll --stacktrace

      # Test Coverage Report
      - name: Jacoco Test Coverage
        if: ${{ matrix.java == env.PRIMARY_JAVA_VERSION }}
        run: ./gradlew jacocoRootReport coveralls
        env:
          COVERALLS_REPO_TOKEN: S2ecSJja2cKJa9yv45C8ZFPohXuRrTXKd

      # Upload build artifacts
      - name: Upload build artifacts
        uses: actions/upload-artifact@v2
        with:
          name: smack-java-${{ matrix.java }}
          path: |
            smack-*/build/libs/*.jar
            !**/*-test-fixtures.jar
            !**/*-tests.jar<|MERGE_RESOLUTION|>--- conflicted
+++ resolved
@@ -9,15 +9,11 @@
     runs-on: ubuntu-22.04
     strategy:
       matrix:
-<<<<<<< HEAD
         java:
           - 11
           - 15
     env:
       PRIMARY_JAVA_VERSION: 11
-=======
-        java: [ 11 ]
->>>>>>> 2e79a6b7
 
     steps:
       - name: Checkout
