--- conflicted
+++ resolved
@@ -222,17 +222,11 @@
      * more suitable to use than a {@link StanzaListener} when you need to wait for
      * a specific result.
      * 
-<<<<<<< HEAD
-     * @param packetFilter the packet filter to use.
+     * @param packetFilter the stanza(/packet) filter to use.
      * @param packet the packet to send right after the collector got created
-     * @return a new packet collector.
+     * @return a new stanza(/packet) collector.
      * @throws InterruptedException 
      * @throws NotConnectedException 
-=======
-     * @param packetFilter the stanza(/packet) filter to use.
-     * @param packet the stanza(/packet) to send right after the collector got created
-     * @return a new stanza(/packet) collector.
->>>>>>> dbaee174
      */
     public PacketCollector createPacketCollectorAndSend(StanzaFilter packetFilter, Stanza packet)
                     throws NotConnectedException, InterruptedException;
