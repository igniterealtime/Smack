--- conflicted
+++ resolved
@@ -1,10 +1,6 @@
 /**
  *
-<<<<<<< HEAD
- * Copyright 2009 Jive Software, 2018-2024 Florian Schmaus.
-=======
  * Copyright 2009 Jive Software, 2018-2025 Florian Schmaus.
->>>>>>> 94b7eb96
  *
  * Licensed under the Apache License, Version 2.0 (the "License");
  * you may not use this file except in compliance with the License.
