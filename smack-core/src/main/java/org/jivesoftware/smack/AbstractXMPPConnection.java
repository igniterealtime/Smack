--- conflicted
+++ resolved
@@ -1,10 +1,6 @@
 /**
  *
-<<<<<<< HEAD
- * Copyright 2009 Jive Software, 2018-2021 Florian Schmaus.
-=======
  * Copyright 2009 Jive Software, 2018-2022 Florian Schmaus.
->>>>>>> 382ec723
  *
  * Licensed under the Apache License, Version 2.0 (the "License");
  * you may not use this file except in compliance with the License.
