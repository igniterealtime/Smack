--- conflicted
+++ resolved
@@ -139,15 +139,8 @@
      * connection is optional and is used to return feature-not-implemented errors for unknown IQ stanzas.
      *
      * @param parser
-<<<<<<< HEAD
-     * @return a packet which is either a Message, IQ or Presence.
+     * @return a stanza(/packet) which is either a Message, IQ or Presence.
      * @throws Exception 
-=======
-     * @return a stanza(/packet) which is either a Message, IQ or Presence.
-     * @throws XmlPullParserException 
-     * @throws SmackException 
-     * @throws IOException 
->>>>>>> dbaee174
      */
     public static Stanza parseStanza(XmlPullParser parser) throws Exception {
         ParserUtils.assertAtStartTag(parser);
