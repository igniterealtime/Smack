/**
 *
 * Copyright 2014 Florian Schmaus
 *
 * Licensed under the Apache License, Version 2.0 (the "License");
 * you may not use this file except in compliance with the License.
 * You may obtain a copy of the License at
 *
 *     http://www.apache.org/licenses/LICENSE-2.0
 *
 * Unless required by applicable law or agreed to in writing, software
 * distributed under the License is distributed on an "AS IS" BASIS,
 * WITHOUT WARRANTIES OR CONDITIONS OF ANY KIND, either express or implied.
 * See the License for the specific language governing permissions and
 * limitations under the License.
 */
package org.jivesoftware.smack.util;

import java.util.Collection;

import org.jivesoftware.smack.packet.Element;
import org.jivesoftware.smack.packet.NamedElement;
import org.jivesoftware.smack.packet.ExtensionElement;

public class XmlStringBuilder implements Appendable, CharSequence {
    public static final String RIGHT_ANGLE_BRACKET = Character.toString('>');

    private final LazyStringBuilder sb;

    public XmlStringBuilder() {
        sb = new LazyStringBuilder();
    }

    public XmlStringBuilder(ExtensionElement pe) {
        this();
        prelude(pe);
    }

    public XmlStringBuilder(NamedElement e) {
        this();
        halfOpenElement(e.getElementName());
    }

    public XmlStringBuilder escapedElement(String name, String escapedContent) {
        assert escapedContent != null;
        openElement(name);
        append(escapedContent);
        closeElement(name);
        return this;
    }

    /**
     *
     * @param name
     * @param content
     * @return the XmlStringBuilder
     */
    public XmlStringBuilder element(String name, String content) {
        assert content != null;
        openElement(name);
        escape(content);
        closeElement(name);
        return this;
    }

    /**
    *
    * @param name
    * @param content
    * @return the XmlStringBuilder
    */
   public XmlStringBuilder element(String name, CharSequence content) {
       return element(name, content.toString());
   }

    public XmlStringBuilder element(String name, Enum<?> content) {
        assert content != null;
        element(name, content.name());
        return this;
    }

    public XmlStringBuilder element(Element element) {
        assert element != null;
        return append(element.toXML());
    }

    public XmlStringBuilder optElement(String name, String content) {
        if (content != null) {
            element(name, content);
        }
        return this;
    }

    public XmlStringBuilder optElement(String name, CharSequence content) {
        if (content != null) {
            element(name, content.toString());
        }
        return this;
    }

    public XmlStringBuilder optElement(Element element) {
        if (element != null) {
            append(element.toXML());
        }
        return this;
    }

    public XmlStringBuilder optElement(String name, Enum<?> content) {
        if (content != null) {
            element(name, content);
        }
        return this;
    }

    public XmlStringBuilder optIntElement(String name, int value) {
        if (value >= 0) {
            element(name, String.valueOf(value));
        }
        return this;
    }

    public XmlStringBuilder halfOpenElement(String name) {
        assert(StringUtils.isNotEmpty(name));
        sb.append('<').append(name);
        return this;
    }

    public XmlStringBuilder halfOpenElement(NamedElement namedElement) {
        return halfOpenElement(namedElement.getElementName());
    }

    public XmlStringBuilder openElement(String name) {
        halfOpenElement(name).rightAngleBracket();
        return this;
    }

    public XmlStringBuilder closeElement(String name) {
        sb.append("</").append(name);
        rightAngleBracket();
        return this;
    }

    public XmlStringBuilder closeElement(NamedElement e) {
        closeElement(e.getElementName());
        return this;
    }

    public XmlStringBuilder closeEmptyElement() {
        sb.append("/>");
        return this;
    }

    /**
     * Add a right angle bracket '>'
     * 
     * @return a reference to this object.
     */
    public XmlStringBuilder rightAngleBracket() {
        sb.append(RIGHT_ANGLE_BRACKET);
        return this;
    }

    /**
     * 
     * @return a reference to this object
     * @deprecated use {@link #rightAngleBracket()} instead
     */
    @Deprecated
    public XmlStringBuilder rightAngelBracket() {
        return rightAngleBracket();
    }

    /**
     * Does nothing if value is null.
     *
     * @param name
     * @param value
     * @return the XmlStringBuilder
     */
    public XmlStringBuilder attribute(String name, String value) {
        assert value != null;
        sb.append(' ').append(name).append("='");
        escape(value);
        sb.append('\'');
        return this;
    }

    public XmlStringBuilder attribute(String name, CharSequence value) {
        return attribute(name, value.toString());
    }

    public XmlStringBuilder attribute(String name, Enum<?> value) {
        assert value != null;
        attribute(name, value.name());
        return this;
    }

    public XmlStringBuilder attribute(String name, int value) {
        assert name != null;
        return attribute(name, String.valueOf(value));
    }

    public XmlStringBuilder optAttribute(String name, String value) {
        if (value != null) {
            attribute(name, value);
        }
        return this;
    }

    public XmlStringBuilder optAttribute(String name, CharSequence value) {
        if (value != null) {
            attribute(name, value.toString());
        }
        return this;
    }

    public XmlStringBuilder optAttribute(String name, Enum<?> value) {
        if (value != null) {
            attribute(name, value.toString());
        }
        return this;
    }

    /**
     * Add the given attribute if value => 0
     *
     * @param name
     * @param value
     * @return a reference to this object
     */
    public XmlStringBuilder optIntAttribute(String name, int value) {
        if (value >= 0) {
            attribute(name, Integer.toString(value));
        }
        return this;
    }

    /**
     * Add the given attribute if value not null and value => 0.
     *
     * @param name
     * @param value
     * @return a reference to this object
     */
    public XmlStringBuilder optLongAttribute(String name, Long value) {
        if (value != null && value >= 0) {
            attribute(name, Long.toString(value));
        }
        return this;
    }

    public XmlStringBuilder optBooleanAttribute(String name, boolean bool) {
        if (bool) {
            sb.append(' ').append(name).append("='true'");
        }
        return this;
    }

    public XmlStringBuilder xmlnsAttribute(String value) {
        optAttribute("xmlns", value);
        return this;
    }

    public XmlStringBuilder xmllangAttribute(String value) {
        optAttribute("xml:lang", value);
        return this;
    }
 
    public XmlStringBuilder escape(String text) {
        assert text != null;
        sb.append(StringUtils.escapeForXML(text));
        return this;
    }

<<<<<<< HEAD
    public XmlStringBuilder escape(CharSequence text) {
        return escape(text.toString());
    }

    public XmlStringBuilder prelude(PacketExtension pe) {
=======
    public XmlStringBuilder prelude(ExtensionElement pe) {
>>>>>>> ed4fa339
        return prelude(pe.getElementName(), pe.getNamespace());
    }

    public XmlStringBuilder prelude(String elementName, String namespace) {
        halfOpenElement(elementName);
        xmlnsAttribute(namespace);
        return this;
    }

    public XmlStringBuilder optAppend(CharSequence csq) {
        if (csq != null) {
            append(csq);
        }
        return this;
    }

    public XmlStringBuilder optAppend(Element element) {
        if (element != null) {
            append(element.toXML());
        }
        return this;
    }

    public XmlStringBuilder append(XmlStringBuilder xsb) {
        assert xsb != null;
        sb.append(xsb.sb);
        return this;
    }

    public XmlStringBuilder append(Collection<? extends Element> elements) {
        for (Element element : elements) {
            append(element.toXML());
        }
        return this;
    }

    public XmlStringBuilder emptyElement(Enum<?> element) {
        return emptyElement(element.name());
    }

    public XmlStringBuilder emptyElement(String element) {
        halfOpenElement(element);
        return closeEmptyElement();
    }

    public XmlStringBuilder condEmptyElement(boolean condition, String element) {
        if (condition) {
            emptyElement(element);
        }
        return this;
    }

    public XmlStringBuilder condAttribute(boolean condition, String name, String value) {
        if (condition) {
            attribute(name, value);
        }
        return this;
    }

    @Override
    public XmlStringBuilder append(CharSequence csq) {
        assert csq != null;
        sb.append(csq);
        return this;
    }

    @Override
    public XmlStringBuilder append(CharSequence csq, int start, int end) {
        assert csq != null;
        sb.append(csq, start, end);
        return this;
    }

    @Override
    public XmlStringBuilder append(char c) {
        sb.append(c);
        return this;
    }

    @Override
    public int length() {
        return sb.length();
    }

    @Override
    public char charAt(int index) {
        return sb.charAt(index);
    }

    @Override
    public CharSequence subSequence(int start, int end) {
        return sb.subSequence(start, end);
    }

    @Override
    public String toString() {
        return sb.toString();
    }

    @Override
    public boolean equals(Object other) {
        if (!(other instanceof CharSequence)) {
            return false;
        }
        CharSequence otherCharSequenceBuilder = (CharSequence) other;
        return toString().equals(otherCharSequenceBuilder.toString());
    }

    @Override
    public int hashCode() {
        return toString().hashCode();
    }
}<|MERGE_RESOLUTION|>--- conflicted
+++ resolved
@@ -272,15 +272,11 @@
         return this;
     }
 
-<<<<<<< HEAD
     public XmlStringBuilder escape(CharSequence text) {
         return escape(text.toString());
     }
 
-    public XmlStringBuilder prelude(PacketExtension pe) {
-=======
     public XmlStringBuilder prelude(ExtensionElement pe) {
->>>>>>> ed4fa339
         return prelude(pe.getElementName(), pe.getNamespace());
     }
 
