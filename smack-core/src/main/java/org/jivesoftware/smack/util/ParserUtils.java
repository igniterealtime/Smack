--- conflicted
+++ resolved
@@ -1,10 +1,6 @@
 /**
  *
-<<<<<<< HEAD
- * Copyright © 2014-2021 Florian Schmaus
-=======
  * Copyright © 2014-2023 Florian Schmaus
->>>>>>> 2e79a6b7
  *
  * Licensed under the Apache License, Version 2.0 (the "License");
  * you may not use this file except in compliance with the License.
