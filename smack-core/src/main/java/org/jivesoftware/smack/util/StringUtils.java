--- conflicted
+++ resolved
@@ -238,7 +238,6 @@
         return cs.length() == 0;
     }
 
-<<<<<<< HEAD
     public static String collectionToString(Collection<String> collection) {
         StringBuilder sb = new StringBuilder();
         for (String s : collection) {
@@ -260,7 +259,8 @@
         } else {
             return null;
         }
-=======
+    }
+
     public static boolean nullSafeCharSequenceEquals(CharSequence csOne, CharSequence csTwo) {
         return nullSafeCharSequenceComperator(csOne, csTwo) == 0;
     }
@@ -273,6 +273,5 @@
             return 0;
         }
         return csOne.toString().compareTo(csTwo.toString());
->>>>>>> 7bf31bc2
     }
 }