/**
 *
 * Copyright 2003-2007 Jive Software.
 *
 * Licensed under the Apache License, Version 2.0 (the "License");
 * you may not use this file except in compliance with the License.
 * You may obtain a copy of the License at
 *
 *     http://www.apache.org/licenses/LICENSE-2.0
 *
 * Unless required by applicable law or agreed to in writing, software
 * distributed under the License is distributed on an "AS IS" BASIS,
 * WITHOUT WARRANTIES OR CONDITIONS OF ANY KIND, either express or implied.
 * See the License for the specific language governing permissions and
 * limitations under the License.
 */

package org.jivesoftware.smackx.workgroup.packet;

import java.io.IOException;

import org.jivesoftware.smack.packet.IQ;
import org.jivesoftware.smack.provider.IQProvider;
import org.jivesoftware.smack.util.ParserUtils;
import org.jxmpp.jid.Jid;
import org.xmlpull.v1.XmlPullParser;
import org.xmlpull.v1.XmlPullParserException;

/**
 * An IQProvider class which has savvy about the offer-revoke tag.<br>
 *
 * @author loki der quaeler
 */
public class OfferRevokeProvider extends IQProvider<IQ> {

    @Override
    public OfferRevokePacket parse(XmlPullParser parser, int initialDepth) throws XmlPullParserException, IOException {
        // The parser will be positioned on the opening IQ tag, so get the JID attribute.
        Jid userJID = ParserUtils.getJidAttribute(parser);
        // Default the userID to the JID.
        Jid userID = userJID;
        String reason = null;
        String sessionID = null;
        boolean done = false;

        while (!done) {
            int eventType = parser.next();

            if ((eventType == XmlPullParser.START_TAG) && parser.getName().equals("reason")) {
                reason = parser.nextText();
            }
            else if ((eventType == XmlPullParser.START_TAG)
                         && parser.getName().equals(SessionID.ELEMENT_NAME)) {
                sessionID = parser.getAttributeValue("", "id");
            }
            else if ((eventType == XmlPullParser.START_TAG)
                         && parser.getName().equals(UserID.ELEMENT_NAME)) {
                userID = ParserUtils.getJidAttribute(parser, "id");
            }
            else if ((eventType == XmlPullParser.END_TAG) && parser.getName().equals(
                    "offer-revoke"))
            {
                done = true;
            }
        }

        return new OfferRevokePacket(userJID, userID, reason, sessionID);
    }

    public class OfferRevokePacket extends IQ {

<<<<<<< HEAD
        private Jid userJID;
        private Jid userID;
        private String sessionID;
        private String reason;

        public OfferRevokePacket (Jid userJID, Jid userID, String cause, String sessionID) {
            super("offer-revoke", "http://jabber.org/protocol/workgroup");
=======
        public static final String ELEMENT = "offer-revoke";
        public static final String NAMESPACE = "http://jabber.org/protocol/workgroup";

        private String userJID;
        private String userID;
        private String sessionID;
        private String reason;

        public OfferRevokePacket (String userJID, String userID, String cause, String sessionID) {
            super(ELEMENT, NAMESPACE);
>>>>>>> 7a3ca4fd
            this.userJID = userJID;
            this.userID = userID;
            this.reason = cause;
            this.sessionID = sessionID;
        }

        public Jid getUserJID() {
            return userJID;
        }

        public Jid getUserID() {
            return this.userID;
        }

        public String getReason() {
            return this.reason;
        }

        public String getSessionID() {
            return this.sessionID;
        }

        @Override
        protected IQChildElementXmlStringBuilder getIQChildElementBuilder(IQChildElementXmlStringBuilder buf) {
            buf.append(" jid=\"").append(userID).append("\">");
            if (reason != null) {
                buf.append("<reason>").append(reason).append("</reason>");
            }
            if (sessionID != null) {
                buf.append(new SessionID(sessionID).toXML());
            }
            if (userID != null) {
                buf.append(new UserID(userID).toXML());
            }
            return buf;
        }
    }
}<|MERGE_RESOLUTION|>--- conflicted
+++ resolved
@@ -69,26 +69,15 @@
 
     public class OfferRevokePacket extends IQ {
 
-<<<<<<< HEAD
+        public static final String ELEMENT = "offer-revoke";
+        public static final String NAMESPACE = "http://jabber.org/protocol/workgroup";
         private Jid userJID;
         private Jid userID;
         private String sessionID;
         private String reason;
 
         public OfferRevokePacket (Jid userJID, Jid userID, String cause, String sessionID) {
-            super("offer-revoke", "http://jabber.org/protocol/workgroup");
-=======
-        public static final String ELEMENT = "offer-revoke";
-        public static final String NAMESPACE = "http://jabber.org/protocol/workgroup";
-
-        private String userJID;
-        private String userID;
-        private String sessionID;
-        private String reason;
-
-        public OfferRevokePacket (String userJID, String userID, String cause, String sessionID) {
             super(ELEMENT, NAMESPACE);
->>>>>>> 7a3ca4fd
             this.userJID = userJID;
             this.userID = userID;
             this.reason = cause;
