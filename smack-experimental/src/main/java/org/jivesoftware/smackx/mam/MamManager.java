--- conflicted
+++ resolved
@@ -607,26 +607,6 @@
         return serviceDiscoveryManager.supportsFeature(myBareJid, MamElements.NAMESPACE);
     }
 
-<<<<<<< HEAD
-=======
-    /**
-     * Returns true if Message Archive Management is supported by the server.
-     * 
-     * @return true if Message Archive Management is supported by the server.
-     * @throws NotConnectedException
-     * @throws XMPPErrorException
-     * @throws NoResponseException
-     * @throws InterruptedException
-     * @deprecated use {@link #isSupported()} instead.
-     */
-    @Deprecated
-    // TODO Remove in Smack 4.3
-    public boolean isSupportedByServer()
-            throws NoResponseException, XMPPErrorException, NotConnectedException, InterruptedException {
-        return ServiceDiscoveryManager.getInstanceFor(connection()).serverSupportsFeature(MamElements.NAMESPACE);
-    }
-
->>>>>>> 34373e87
     private static DataForm getNewMamForm() {
         FormField field = new FormField(FormField.FORM_TYPE);
         field.setType(FormField.Type.hidden);
