/**
 *
 * Copyright 2003-2007 Jive Software.
 *
 * Licensed under the Apache License, Version 2.0 (the "License");
 * you may not use this file except in compliance with the License.
 * You may obtain a copy of the License at
 *
 *     http://www.apache.org/licenses/LICENSE-2.0
 *
 * Unless required by applicable law or agreed to in writing, software
 * distributed under the License is distributed on an "AS IS" BASIS,
 * WITHOUT WARRANTIES OR CONDITIONS OF ANY KIND, either express or implied.
 * See the License for the specific language governing permissions and
 * limitations under the License.
 */
package org.jivesoftware.smack.tcp;

import java.io.BufferedReader;
import java.io.ByteArrayInputStream;
import java.io.FileInputStream;
import java.io.IOException;
import java.io.InputStream;
import java.io.InputStreamReader;
import java.io.OutputStream;
import java.io.OutputStreamWriter;
import java.io.Writer;
import java.lang.reflect.Constructor;
import java.net.InetAddress;
import java.net.InetSocketAddress;
import java.net.Socket;
import java.security.KeyManagementException;
import java.security.KeyStore;
import java.security.KeyStoreException;
import java.security.NoSuchAlgorithmException;
import java.security.NoSuchProviderException;
import java.security.Provider;
import java.security.SecureRandom;
import java.security.Security;
import java.security.UnrecoverableKeyException;
import java.security.cert.CertificateException;
import java.util.ArrayList;
import java.util.Collection;
import java.util.Iterator;
import java.util.LinkedHashSet;
import java.util.LinkedList;
import java.util.List;
import java.util.Map;
import java.util.Set;
import java.util.concurrent.ArrayBlockingQueue;
import java.util.concurrent.BlockingQueue;
import java.util.concurrent.ConcurrentHashMap;
import java.util.concurrent.ConcurrentLinkedQueue;
import java.util.concurrent.TimeUnit;
import java.util.concurrent.atomic.AtomicBoolean;
import java.util.logging.Level;
import java.util.logging.Logger;

import javax.net.SocketFactory;
import javax.net.ssl.HostnameVerifier;
import javax.net.ssl.KeyManager;
import javax.net.ssl.KeyManagerFactory;
import javax.net.ssl.SSLContext;
import javax.net.ssl.SSLSocket;
import javax.net.ssl.TrustManager;
import javax.net.ssl.X509TrustManager;
import javax.security.auth.callback.Callback;
import javax.security.auth.callback.CallbackHandler;
import javax.security.auth.callback.PasswordCallback;

import org.jivesoftware.smack.AbstractConnectionListener;
import org.jivesoftware.smack.AbstractXMPPConnection;
import org.jivesoftware.smack.ConnectionConfiguration;
import org.jivesoftware.smack.ConnectionConfiguration.DnssecMode;
import org.jivesoftware.smack.ConnectionConfiguration.SecurityMode;
import org.jivesoftware.smack.SmackConfiguration;
import org.jivesoftware.smack.SmackException;
import org.jivesoftware.smack.SmackException.AlreadyConnectedException;
import org.jivesoftware.smack.SmackException.AlreadyLoggedInException;
import org.jivesoftware.smack.SmackException.ConnectionException;
import org.jivesoftware.smack.SmackException.NoResponseException;
import org.jivesoftware.smack.SmackException.NotConnectedException;
import org.jivesoftware.smack.SmackException.SecurityRequiredByServerException;
import org.jivesoftware.smack.StanzaListener;
import org.jivesoftware.smack.SynchronizationPoint;
<<<<<<< HEAD
import org.jivesoftware.smack.XMPPConnection;
import org.jivesoftware.smack.XMPPException;
import org.jivesoftware.smack.XMPPException.StreamErrorException;
import org.jivesoftware.smack.XMPPException.XMPPErrorException;
import org.jivesoftware.smack.compress.packet.Compress;
=======
import org.jivesoftware.smack.XMPPException.FailedNonzaException;
import org.jivesoftware.smack.XMPPException.StreamErrorException;
import org.jivesoftware.smack.XMPPConnection;
import org.jivesoftware.smack.XMPPException;
>>>>>>> d976434b
import org.jivesoftware.smack.compress.packet.Compressed;
import org.jivesoftware.smack.compression.XMPPInputOutputStream;
import org.jivesoftware.smack.filter.StanzaFilter;
import org.jivesoftware.smack.isr.HMAC;
import org.jivesoftware.smack.isr.ISRUtils;
import org.jivesoftware.smack.isr.element.InstantStreamResumption;
import org.jivesoftware.smack.isr.element.InstantStreamResumption.InstResume;
import org.jivesoftware.smack.isr.element.InstantStreamResumption.InstResumed;
import org.jivesoftware.smack.isr.element.InstantStreamResumption.InstantStreamResumptionFeature;
import org.jivesoftware.smack.isr.provider.ParseInstantStreamResumption;
import org.jivesoftware.smack.packet.Element;
import org.jivesoftware.smack.packet.IQ;
import org.jivesoftware.smack.packet.Message;
import org.jivesoftware.smack.packet.Nonza;
import org.jivesoftware.smack.packet.Presence;
import org.jivesoftware.smack.packet.Stanza;
import org.jivesoftware.smack.packet.StartTls;
import org.jivesoftware.smack.packet.StreamOpen;
import org.jivesoftware.smack.packet.XMPPError;
import org.jivesoftware.smack.packet.XMPPError.Condition;
import org.jivesoftware.smack.proxy.ProxyInfo;
import org.jivesoftware.smack.sasl.packet.SaslStreamElements;
import org.jivesoftware.smack.sasl.packet.SaslStreamElements.Challenge;
import org.jivesoftware.smack.sasl.packet.SaslStreamElements.SASLFailure;
import org.jivesoftware.smack.sasl.packet.SaslStreamElements.Success;
import org.jivesoftware.smack.sm.SMUtils;
import org.jivesoftware.smack.sm.StreamManagementException;
import org.jivesoftware.smack.sm.StreamManagementException.StreamIdDoesNotMatchException;
import org.jivesoftware.smack.sm.StreamManagementException.StreamManagementCounterError;
import org.jivesoftware.smack.sm.StreamManagementException.StreamManagementNotEnabledException;
import org.jivesoftware.smack.sm.packet.StreamManagement;
import org.jivesoftware.smack.sm.packet.StreamManagement.AckAnswer;
import org.jivesoftware.smack.sm.packet.StreamManagement.AckRequest;
import org.jivesoftware.smack.sm.packet.StreamManagement.Enable;
import org.jivesoftware.smack.sm.packet.StreamManagement.Enabled;
import org.jivesoftware.smack.sm.packet.StreamManagement.Failed;
import org.jivesoftware.smack.sm.packet.StreamManagement.Resume;
import org.jivesoftware.smack.sm.packet.StreamManagement.Resumed;
import org.jivesoftware.smack.sm.packet.StreamManagement.StreamManagementFeature;
import org.jivesoftware.smack.sm.predicates.Predicate;
import org.jivesoftware.smack.sm.provider.ParseStreamManagement;
<<<<<<< HEAD
=======
import org.jivesoftware.smack.packet.Nonza;
import org.jivesoftware.smack.proxy.ProxyInfo;
>>>>>>> d976434b
import org.jivesoftware.smack.util.ArrayBlockingQueueWithShutdown;
import org.jivesoftware.smack.util.Async;
import org.jivesoftware.smack.util.DNSUtil;
import org.jivesoftware.smack.util.PacketParserUtils;
import org.jivesoftware.smack.util.StringUtils;
import org.jivesoftware.smack.util.TLSUtils;
import org.jivesoftware.smack.util.XmlStringBuilder;
import org.jivesoftware.smack.util.dns.HostAddress;
import org.jivesoftware.smack.util.dns.SmackDaneProvider;
import org.jivesoftware.smack.util.dns.SmackDaneVerifier;
import org.jxmpp.jid.impl.JidCreate;
import org.jxmpp.jid.parts.Resourcepart;
import org.jxmpp.stringprep.XmppStringprepException;
import org.jxmpp.util.XmppStringUtils;
import org.xmlpull.v1.XmlPullParser;
import org.xmlpull.v1.XmlPullParserException;

/**
 * Creates a socket connection to an XMPP server. This is the default connection
 * to an XMPP server and is specified in the XMPP Core (RFC 6120).
 * 
 * @see XMPPConnection
 * @author Matt Tucker
 */
public class XMPPTCPConnection extends AbstractXMPPConnection {

    private static final int QUEUE_SIZE = 500;
    private static final Logger LOGGER = Logger.getLogger(XMPPTCPConnection.class.getName());

    /**
     * The socket which is used for this connection.
     */
    private Socket socket;

    /**
     * 
     */
    private boolean disconnectedButResumeable = false;

    private boolean usingTLS = false;

    /**
     * Protected access level because of unit test purposes
     */
    protected PacketWriter packetWriter;

    /**
     * Protected access level because of unit test purposes
     */
    protected PacketReader packetReader;

    private final SynchronizationPoint<Exception> initalOpenStreamSend = new SynchronizationPoint<>(
                    this, "initial open stream element send to server");

    /**
     * 
     */
    private final SynchronizationPoint<XMPPException> maybeCompressFeaturesReceived = new SynchronizationPoint<XMPPException>(
                    this, "stream compression feature");

    /**
     * 
     */
    private final SynchronizationPoint<SmackException> compressSyncPoint = new SynchronizationPoint<>(
                    this, "stream compression");

    /**
     * A synchronization point which is successful if this connection has received the closing
     * stream element from the remote end-point, i.e. the server.
     */
    private final SynchronizationPoint<Exception> closingStreamReceived = new SynchronizationPoint<>(
                    this, "stream closing element received");

    /**
     * The default bundle and defer callback, used for new connections.
     * @see bundleAndDeferCallback
     */
    private static BundleAndDeferCallback defaultBundleAndDeferCallback;

    /**
     * The used bundle and defer callback.
     * <p>
     * Although this field may be set concurrently, the 'volatile' keyword was deliberately not added, in order to avoid
     * having a 'volatile' read within the writer threads loop.
     * </p>
     */
    private BundleAndDeferCallback bundleAndDeferCallback = defaultBundleAndDeferCallback;

    private static boolean useSmDefault = true;

    private static boolean useSmResumptionDefault = true;

    /**
     * The stream ID of the stream that is currently resumable, ie. the stream we hold the state
     * for in {@link #clientHandledStanzasCount}, {@link #serverHandledStanzasCount} and
     * {@link #unacknowledgedStanzas}.
     */
    private String smSessionId;

<<<<<<< HEAD
    private String isrKey;

    private String isrAlgo;

    // TODO check again how to use this
    private String isrHmacHash;

    private final SynchronizationPoint<XMPPException> smResumedSyncPoint = new SynchronizationPoint<XMPPException>(
=======
    private final SynchronizationPoint<FailedNonzaException> smResumedSyncPoint = new SynchronizationPoint<>(
>>>>>>> d976434b
                    this, "stream resumed element");

    private final SynchronizationPoint<SmackException> smEnabledSyncPoint = new SynchronizationPoint<>(
                    this, "stream enabled element");

    /**
     * The client's preferred maximum resumption time in seconds.
     */
    private int smClientMaxResumptionTime = -1;

    /**
     * The server's preferred maximum resumption time in seconds.
     */
    private int smServerMaxResumptimTime = -1;

    /**
     * Indicates whether Stream Management (XEP-198) should be used if it's supported by the server.
     */
    private boolean useSm = useSmDefault;
    private boolean useSmResumption = useSmResumptionDefault;

    /**
     * The counter that the server sends the client about it's current height. For example, if the server sends
     * {@code <a h='42'/>}, then this will be set to 42 (while also handling the {@link #unacknowledgedStanzas} queue).
     */
    private long serverHandledStanzasCount = 0;

    /**
     * The counter for stanzas handled ("received") by the client.
     * <p>
     * Note that we don't need to synchronize this counter. Although JLS 17.7 states that reads and writes to longs are
     * not atomic, it guarantees that there are at most 2 separate writes, one to each 32-bit half. And since
     * {@link SMUtils#incrementHeight(long)} masks the lower 32 bit, we only operate on one half of the long and
     * therefore have no concurrency problem because the read/write operations on one half are guaranteed to be atomic.
     * </p>
     */
    private long clientHandledStanzasCount = 0;

    private BlockingQueue<Stanza> unacknowledgedStanzas;

    /**
     * Set to true if Stream Management was at least once enabled for this connection.
     */
    private boolean smWasEnabledAtLeastOnce = false;

    /**
     * This listeners are invoked for every stanza that got acknowledged.
     * <p>
     * We use a {@link ConccurrentLinkedQueue} here in order to allow the listeners to remove
     * themselves after they have been invoked.
     * </p>
     */
    private final Collection<StanzaListener> stanzaAcknowledgedListeners = new ConcurrentLinkedQueue<StanzaListener>();

    /**
     * This listeners are invoked for a acknowledged stanza that has the given stanza ID. They will
     * only be invoked once and automatically removed after that.
     */
    private final Map<String, StanzaListener> stanzaIdAcknowledgedListeners = new ConcurrentHashMap<String, StanzaListener>();

    /**
     * Predicates that determine if an stream management ack should be requested from the server.
     * <p>
     * We use a linked hash set here, so that the order how the predicates are added matches the
     * order in which they are invoked in order to determine if an ack request should be send or not.
     * </p>
     */
    private final Set<StanzaFilter> requestAckPredicates = new LinkedHashSet<StanzaFilter>();

    private final XMPPTCPConnectionConfiguration config;

    /**
     * Creates a new XMPP connection over TCP (optionally using proxies).
     * <p>
     * Note that XMPPTCPConnection constructors do not establish a connection to the server
     * and you must call {@link #connect()}.
     * </p>
     *
     * @param config the connection configuration.
     */
    public XMPPTCPConnection(XMPPTCPConnectionConfiguration config) {
        super(config);
        this.config = config;
        addConnectionListener(new AbstractConnectionListener() {
            @Override
            public void connectionClosedOnError(Exception e) {
                if (e instanceof XMPPException.StreamErrorException) {
                    dropSmState();
                }
            }
        });
    }

    /**
     * Creates a new XMPP connection over TCP.
     * <p>
     * Note that {@code jid} must be the bare JID, e.g. "user@example.org". More fine-grained control over the
     * connection settings is available using the {@link #XMPPTCPConnection(XMPPTCPConnectionConfiguration)}
     * constructor.
     * </p>
     * 
     * @param jid the bare JID used by the client.
     * @param password the password or authentication token.
     * @throws XmppStringprepException 
     */
    public XMPPTCPConnection(CharSequence jid, String password) throws XmppStringprepException {
        this(XmppStringUtils.parseLocalpart(jid.toString()), password, XmppStringUtils.parseDomain(jid.toString()));
    }

    /**
     * Creates a new XMPP connection over TCP.
     * <p>
     * This is the simplest constructor for connecting to an XMPP server. Alternatively,
     * you can get fine-grained control over connection settings using the
     * {@link #XMPPTCPConnection(XMPPTCPConnectionConfiguration)} constructor.
     * </p>
     * @param username
     * @param password
     * @param serviceName
     * @throws XmppStringprepException 
     */
    public XMPPTCPConnection(CharSequence username, String password, String serviceName) throws XmppStringprepException {
        this(XMPPTCPConnectionConfiguration.builder().setUsernameAndPassword(username, password).setXmppDomain(
                                        JidCreate.domainBareFrom(serviceName)).build());
    }

    @Override
    protected void throwNotConnectedExceptionIfAppropriate() throws NotConnectedException {
        if (packetWriter == null) {
            throw new NotConnectedException();
        }
        packetWriter.throwNotConnectedExceptionIfDoneAndResumptionNotPossible();
    }

    @Override
    protected void throwAlreadyConnectedExceptionIfAppropriate() throws AlreadyConnectedException {
        if (isConnected() && !disconnectedButResumeable) {
            throw new AlreadyConnectedException();
        }
    }

    @Override
    protected void throwAlreadyLoggedInExceptionIfAppropriate() throws AlreadyLoggedInException {
        if (isAuthenticated() && !disconnectedButResumeable) {
            throw new AlreadyLoggedInException();
        }
    }

    @Override
    protected void afterSuccessfulLogin(final boolean resumed) throws NotConnectedException, InterruptedException {
        // Reset the flag in case it was set
        disconnectedButResumeable = false;
        super.afterSuccessfulLogin(resumed);
    }

    @Override
    protected synchronized void loginInternal(String username, String password, Resourcepart resource) throws XMPPException,
                    SmackException, IOException, InterruptedException {
        // Authenticate using SASL
        saslAuthentication.authenticate(username, password, config.getAuthzid());

        // If compression is enabled then request the server to use stream compression. XEP-170
        // recommends to perform stream compression before resource binding.
        maybeEnableCompression();

        if (isSmResumptionPossible()) {

            if (isrKey != null && isrAlgo != null) {
                // instant stream resumption
                smResumedSyncPoint.sendAndWaitForResponse(new InstResume(smSessionId, clientHandledStanzasCount,
                        HMAC.hmacDigest("Initiator", isrKey, isrAlgo), isrAlgo));
            } else {
                // stream management resume
                smResumedSyncPoint.sendAndWaitForResponse(new Resume(clientHandledStanzasCount, smSessionId));
            }

            if (smResumedSyncPoint.wasSuccessful()) {
                // We successfully resumed the stream, be done here
                afterSuccessfulLogin(true);
                return;
            }
            // SM resumption failed, what Smack does here is to report success of
            // lastFeaturesReceived in case of sm resumption was answered with 'failed' so that
            // normal resource binding can be tried.
            LOGGER.fine("Stream resumption failed, continuing with normal stream establishment process");
        }

        List<Stanza> previouslyUnackedStanzas = new LinkedList<Stanza>();
        if (unacknowledgedStanzas != null) {
            // There was a previous connection with SM enabled but that was either not resumable or
            // failed to resume. Make sure that we (re-)send the unacknowledged stanzas.
            unacknowledgedStanzas.drainTo(previouslyUnackedStanzas);
            // Reset unacknowledged stanzas to 'null' to signal that we never send 'enable' in this
            // XMPP session (There maybe was an enabled in a previous XMPP session of this
            // connection instance though). This is used in writePackets to decide if stanzas should
            // be added to the unacknowledged stanzas queue, because they have to be added right
            // after the 'enable' stream element has been sent.
            dropSmState();
        }

        // Now bind the resource. It is important to do this *after* we dropped an eventually
        // existing Stream Management state. As otherwise <bind/> and <session/> may end up in
        // unacknowledgedStanzas and become duplicated on reconnect. See SMACK-706.
        bindResourceAndEstablishSession(resource);

        if (isSmAvailable() && useSm) {
            // Remove what is maybe left from previously stream managed sessions
            serverHandledStanzasCount = 0;
            // XEP-198 3. Enabling Stream Management. If the server response to 'Enable' is 'Failed'
            // then this is a non recoverable error and we therefore throw an exception.
            smEnabledSyncPoint.sendAndWaitForResponseOrThrow(new Enable(useSmResumption, smClientMaxResumptionTime));
            synchronized (requestAckPredicates) {
                if (requestAckPredicates.isEmpty()) {
                    // Assure that we have at lest one predicate set up that so that we request acks
                    // for the server and eventually flush some stanzas from the unacknowledged
                    // stanza queue
                    requestAckPredicates.add(Predicate.forMessagesOrAfter5Stanzas());
                }
            }
        }
        // (Re-)send the stanzas *after* we tried to enable SM
        for (Stanza stanza : previouslyUnackedStanzas) {
            sendStanzaInternal(stanza);
        }

        afterSuccessfulLogin(false);
    }

    @Override
    public boolean isSecureConnection() {
        return usingTLS;
    }

    /**
     * Shuts the current connection down. After this method returns, the connection must be ready
     * for re-use by connect.
     */
    @Override
    protected void shutdown() {
        if (isSmEnabled()) {
            try {
                // Try to send a last SM Acknowledgement. Most servers won't find this information helpful, as the SM
                // state is dropped after a clean disconnect anyways. OTOH it doesn't hurt much either.
                sendSmAcknowledgementInternal();
            } catch (InterruptedException | NotConnectedException e) {
                LOGGER.log(Level.FINE, "Can not send final SM ack as connection is not connected", e);
            }
        }
        shutdown(false);
    }

    /**
     * Performs an unclean disconnect and shutdown of the connection. Does not send a closing stream stanza.
     */
    public synchronized void instantShutdown() {
        shutdown(true);
    }

    private void shutdown(boolean instant) {
        if (disconnectedButResumeable) {
            return;
        }

        // First shutdown the writer, this will result in a closing stream element getting send to
        // the server
        if (packetWriter != null) {
            LOGGER.finer("PacketWriter shutdown()");
            packetWriter.shutdown(instant);
        }
        LOGGER.finer("PacketWriter has been shut down");

        try {
            // After we send the closing stream element, check if there was already a
            // closing stream element sent by the server or wait with a timeout for a
            // closing stream element to be received from the server.
            @SuppressWarnings("unused")
            Exception res = closingStreamReceived.checkIfSuccessOrWait();
        } catch (InterruptedException | NoResponseException e) {
            LOGGER.log(Level.INFO, "Exception while waiting for closing stream element from the server " + this, e);
        }

        if (packetReader != null) {
            LOGGER.finer("PacketReader shutdown()");
                packetReader.shutdown();
        }
        LOGGER.finer("PacketReader has been shut down");

        try {
                socket.close();
        } catch (Exception e) {
                LOGGER.log(Level.WARNING, "shutdown", e);
        }

        setWasAuthenticated();
        // If we are able to resume the stream, then don't set
        // connected/authenticated/usingTLS to false since we like behave like we are still
        // connected (e.g. sendStanza should not throw a NotConnectedException).
        if (isSmResumptionPossible() && instant) {
            disconnectedButResumeable = true;
        } else {
            disconnectedButResumeable = false;
            // Reset the stream management session id to null, since if the stream is cleanly closed, i.e. sending a closing
            // stream tag, there is no longer a stream to resume.
            smSessionId = null;
        }
        authenticated = false;
        connected = false;
        usingTLS = false;
        reader = null;
        writer = null;

        maybeCompressFeaturesReceived.init();
        compressSyncPoint.init();
        smResumedSyncPoint.init();
        smEnabledSyncPoint.init();
        initalOpenStreamSend.init();
    }

    @Override
    public void sendNonza(Nonza element) throws NotConnectedException, InterruptedException {
        packetWriter.sendStreamElement(element);
    }

    @Override
    protected void sendStanzaInternal(Stanza packet) throws NotConnectedException, InterruptedException {
        packetWriter.sendStreamElement(packet);
        if (isSmEnabled()) {
            for (StanzaFilter requestAckPredicate : requestAckPredicates) {
                if (requestAckPredicate.accept(packet)) {
                    requestSmAcknowledgementInternal();
                    break;
                }
            }
        }
    }

    private void connectUsingConfiguration() throws ConnectionException, IOException {
        List<HostAddress> failedAddresses = populateHostAddresses();
        SocketFactory socketFactory = config.getSocketFactory();
        ProxyInfo proxyInfo = config.getProxyInfo();
        int timeout = config.getConnectTimeout();
        if (socketFactory == null) {
            socketFactory = SocketFactory.getDefault();
        }
        for (HostAddress hostAddress : hostAddresses) {
            Iterator<InetAddress> inetAddresses = null;
            String host = hostAddress.getFQDN();
            int port = hostAddress.getPort();
            if (proxyInfo == null) {
                inetAddresses = hostAddress.getInetAddresses().iterator();
                assert(inetAddresses.hasNext());

                innerloop: while (inetAddresses.hasNext()) {
                    // Create a *new* Socket before every connection attempt, i.e. connect() call, since Sockets are not
                    // re-usable after a failed connection attempt. See also SMACK-724.
                    socket = socketFactory.createSocket();

                    final InetAddress inetAddress = inetAddresses.next();
                    final String inetAddressAndPort = inetAddress + " at port " + port;
                    LOGGER.finer("Trying to establish TCP connection to " + inetAddressAndPort);
                    try {
                        socket.connect(new InetSocketAddress(inetAddress, port), timeout);
                    } catch (Exception e) {
                        hostAddress.setException(inetAddress, e);
                        if (inetAddresses.hasNext()) {
                            continue innerloop;
                        } else {
                            break innerloop;
                        }
                    }
                    LOGGER.finer("Established TCP connection to " + inetAddressAndPort);
                    // We found a host to connect to, return here
                    this.host = host;
                    this.port = port;
                    return;
                }
                failedAddresses.add(hostAddress);
            } else {
                final String hostAndPort = host + " at port " + port;
                LOGGER.finer("Trying to establish TCP connection via Proxy to " + hostAndPort);
                try {
                    proxyInfo.getProxySocketConnection().connect(socket, host, port, timeout);
                } catch (IOException e) {
                    hostAddress.setException(e);
                    continue;
                }
                LOGGER.finer("Established TCP connection to " + hostAndPort);
                // We found a host to connect to, return here
                this.host = host;
                this.port = port;
                return;
            }
        }
        // There are no more host addresses to try
        // throw an exception and report all tried
        // HostAddresses in the exception
        throw ConnectionException.from(failedAddresses);
    }

    /**
     * Initializes the connection by creating a stanza(/packet) reader and writer and opening a
     * XMPP stream to the server.
     *
     * @throws XMPPException if establishing a connection to the server fails.
     * @throws SmackException if the server failes to respond back or if there is anther error.
     * @throws IOException 
     */
    private void initConnection() throws IOException {
        boolean isFirstInitialization = packetReader == null || packetWriter == null;
        compressionHandler = null;

        // Set the reader and writer instance variables
        initReaderAndWriter();

        if (isFirstInitialization) {
            packetWriter = new PacketWriter();
            packetReader = new PacketReader();

            // If debugging is enabled, we should start the thread that will listen for
            // all packets and then log them.
            if (config.isDebuggerEnabled()) {
                addAsyncStanzaListener(debugger.getReaderListener(), null);
                if (debugger.getWriterListener() != null) {
                    addPacketSendingListener(debugger.getWriterListener(), null);
                }
            }
        }
        // Start the packet writer. This will open an XMPP stream to the server
        packetWriter.init();
        // Start the packet reader. The startup() method will block until we
        // get an opening stream packet back from server
        packetReader.init();
    }

    private void initReaderAndWriter() throws IOException {
        InputStream is = socket.getInputStream();
        OutputStream os = socket.getOutputStream();
        if (compressionHandler != null) {
            is = compressionHandler.getInputStream(is);
            os = compressionHandler.getOutputStream(os);
        }
        // OutputStreamWriter is already buffered, no need to wrap it into a BufferedWriter
        writer = new OutputStreamWriter(os, "UTF-8");
        reader = new BufferedReader(new InputStreamReader(is, "UTF-8"));

        // If debugging is enabled, we open a window and write out all network traffic.
        initDebugger();
    }

    /**
     * The server has indicated that TLS negotiation can start. We now need to secure the
     * existing plain connection and perform a handshake. This method won't return until the
     * connection has finished the handshake or an error occurred while securing the connection.
     * @throws IOException 
     * @throws CertificateException 
     * @throws NoSuchAlgorithmException 
     * @throws NoSuchProviderException 
     * @throws KeyStoreException 
     * @throws UnrecoverableKeyException 
     * @throws KeyManagementException 
     * @throws SmackException 
     * @throws Exception if an exception occurs.
     */
    private void proceedTLSReceived() throws NoSuchAlgorithmException, CertificateException, IOException, KeyStoreException, NoSuchProviderException, UnrecoverableKeyException, KeyManagementException, SmackException {
        SSLContext context = this.config.getCustomSSLContext();
        KeyStore ks = null;
        KeyManager[] kms = null;
        PasswordCallback pcb = null;
        SmackDaneVerifier daneVerifier = null;

        if (config.getDnssecMode() == DnssecMode.needsDnssecAndDane) {
            SmackDaneProvider daneProvider = DNSUtil.getDaneProvider();
            if (daneProvider == null) {
                throw new UnsupportedOperationException("DANE enabled but no SmackDaneProvider configured");
            }
            daneVerifier = daneProvider.newInstance();
            if (daneVerifier == null) {
                throw new IllegalStateException("DANE requested but DANE provider did not return a DANE verifier");
            }
        }

        if (context == null) {
            final String keyStoreType = config.getKeystoreType();
            final CallbackHandler callbackHandler = config.getCallbackHandler();
            final String keystorePath = config.getKeystorePath();
            if ("PKCS11".equals(keyStoreType)) {
                try {
                    Constructor<?> c = Class.forName("sun.security.pkcs11.SunPKCS11").getConstructor(InputStream.class);
                    String pkcs11Config = "name = SmartCard\nlibrary = "+config.getPKCS11Library();
                    ByteArrayInputStream config = new ByteArrayInputStream(pkcs11Config.getBytes());
                    Provider p = (Provider)c.newInstance(config);
                    Security.addProvider(p);
                    ks = KeyStore.getInstance("PKCS11",p);
                    pcb = new PasswordCallback("PKCS11 Password: ",false);
                    callbackHandler.handle(new Callback[]{pcb});
                    ks.load(null,pcb.getPassword());
                }
                catch (Exception e) {
                    LOGGER.log(Level.WARNING, "Exception", e);
                    ks = null;
                }
            }
            else if ("Apple".equals(keyStoreType)) {
                ks = KeyStore.getInstance("KeychainStore","Apple");
                ks.load(null,null);
                //pcb = new PasswordCallback("Apple Keychain",false);
                //pcb.setPassword(null);
            }
            else if (keyStoreType != null){
                ks = KeyStore.getInstance(keyStoreType);
                if (callbackHandler != null && StringUtils.isNotEmpty(keystorePath)) {
                    try {
                        pcb = new PasswordCallback("Keystore Password: ", false);
                        callbackHandler.handle(new Callback[] { pcb });
                        ks.load(new FileInputStream(keystorePath), pcb.getPassword());
                    }
                    catch (Exception e) {
                        LOGGER.log(Level.WARNING, "Exception", e);
                        ks = null;
                    }
                } else {
                    ks.load(null, null);
                }
            }

            if (ks != null) {
                KeyManagerFactory kmf = KeyManagerFactory.getInstance("SunX509");
                try {
                    if (pcb == null) {
                        kmf.init(ks, null);
                    }
                    else {
                        kmf.init(ks, pcb.getPassword());
                        pcb.clearPassword();
                    }
                    kms = kmf.getKeyManagers();
                }
                catch (NullPointerException npe) {
                    LOGGER.log(Level.WARNING, "NullPointerException", npe);
                }
            }

            // If the user didn't specify a SSLContext, use the default one
            context = SSLContext.getInstance("TLS");

            final SecureRandom secureRandom = new java.security.SecureRandom();
            X509TrustManager customTrustManager = config.getCustomX509TrustManager();

            if (daneVerifier != null) {
                // User requested DANE verification.
                daneVerifier.init(context, kms, customTrustManager, secureRandom);
            } else {
                TrustManager[] customTrustManagers = null;
                if (customTrustManager != null) {
                    customTrustManagers = new TrustManager[] { customTrustManager };
                }
                context.init(kms, customTrustManagers, secureRandom);
            }
        }

        Socket plain = socket;
        // Secure the plain connection
        socket = context.getSocketFactory().createSocket(plain,
                host, plain.getPort(), true);

        final SSLSocket sslSocket = (SSLSocket) socket;
        // Immediately set the enabled SSL protocols and ciphers. See SMACK-712 why this is
        // important (at least on certain platforms) and it seems to be a good idea anyways to
        // prevent an accidental implicit handshake.
        TLSUtils.setEnabledProtocolsAndCiphers(sslSocket, config.getEnabledSSLProtocols(), config.getEnabledSSLCiphers());

        // Initialize the reader and writer with the new secured version
        initReaderAndWriter();

        // Proceed to do the handshake
        sslSocket.startHandshake();

        if (daneVerifier != null) {
            daneVerifier.finish(sslSocket);
        }

        final HostnameVerifier verifier = getConfiguration().getHostnameVerifier();
        if (verifier == null) {
                throw new IllegalStateException("No HostnameVerifier set. Use connectionConfiguration.setHostnameVerifier() to configure.");
        } else if (!verifier.verify(getXMPPServiceDomain().toString(), sslSocket.getSession())) {
            throw new CertificateException("Hostname verification of certificate failed. Certificate does not authenticate " + getXMPPServiceDomain());
        }

        // Set that TLS was successful
        usingTLS = true;
    }

    /**
     * Returns the compression handler that can be used for one compression methods offered by the server.
     * 
     * @return a instance of XMPPInputOutputStream or null if no suitable instance was found
     * 
     */
    private static XMPPInputOutputStream maybeGetCompressionHandler(Compress.Feature compression) {
        for (XMPPInputOutputStream handler : SmackConfiguration.getCompresionHandlers()) {
                String method = handler.getCompressionMethod();
                if (compression.getMethods().contains(method))
                    return handler;
        }
        return null;
    }

    @Override
    public boolean isUsingCompression() {
        return compressionHandler != null && compressSyncPoint.wasSuccessful();
    }

    /**
     * <p>
     * Starts using stream compression that will compress network traffic. Traffic can be
     * reduced up to 90%. Therefore, stream compression is ideal when using a slow speed network
     * connection. However, the server and the client will need to use more CPU time in order to
     * un/compress network data so under high load the server performance might be affected.
     * </p>
     * <p>
     * Stream compression has to have been previously offered by the server. Currently only the
     * zlib method is supported by the client. Stream compression negotiation has to be done
     * before authentication took place.
     * </p>
     *
     * @throws NotConnectedException 
     * @throws SmackException
     * @throws NoResponseException 
     * @throws InterruptedException 
     */
    private void maybeEnableCompression() throws NotConnectedException, NoResponseException, SmackException, InterruptedException {
        if (!config.isCompressionEnabled()) {
            return;
        }
        maybeCompressFeaturesReceived.checkIfSuccessOrWait();
        Compress.Feature compression = getFeature(Compress.Feature.ELEMENT, Compress.NAMESPACE);
        if (compression == null) {
            // Server does not support compression
            return;
        }
        // If stream compression was offered by the server and we want to use
        // compression then send compression request to the server
        if ((compressionHandler = maybeGetCompressionHandler(compression)) != null) {
            compressSyncPoint.sendAndWaitForResponseOrThrow(new Compress(compressionHandler.getCompressionMethod()));
        } else {
            LOGGER.warning("Could not enable compression because no matching handler/method pair was found");
        }
    }

    /**
     * Establishes a connection to the XMPP server. It basically
     * creates and maintains a socket connection to the server.
     * <p>
     * Listeners will be preserved from a previous connection if the reconnection
     * occurs after an abrupt termination.
     * </p>
     *
     * @throws XMPPException if an error occurs while trying to establish the connection.
     * @throws SmackException 
     * @throws IOException 
     * @throws InterruptedException 
     */
    @Override
    protected void connectInternal() throws SmackException, IOException, XMPPException, InterruptedException {
        closingStreamReceived.init();
        // Establishes the TCP connection to the server and does setup the reader and writer. Throws an exception if
        // there is an error establishing the connection
        connectUsingConfiguration();

        // We connected successfully to the servers TCP port
        initConnection();
    }

    /**
     * Sends out a notification that there was an error with the connection
     * and closes the connection. Also prints the stack trace of the given exception
     *
     * @param e the exception that causes the connection close event.
     */
    private synchronized void notifyConnectionError(Exception e) {
        // Listeners were already notified of the exception, return right here.
        if ((packetReader == null || packetReader.done) &&
                (packetWriter == null || packetWriter.done())) return;

        // Closes the connection temporary. A reconnection is possible
        // Note that a connection listener of XMPPTCPConnection will drop the SM state in
        // case the Exception is a StreamErrorException.
        instantShutdown();

        // Notify connection listeners of the error.
        callConnectionClosedOnErrorListener(e);
    }

    /**
     * For unit testing purposes
     *
     * @param writer
     */
    protected void setWriter(Writer writer) {
        this.writer = writer;
    }

    @Override
    protected void afterFeaturesReceived() throws NotConnectedException, InterruptedException {
        StartTls startTlsFeature = getFeature(StartTls.ELEMENT, StartTls.NAMESPACE);
        if (startTlsFeature != null) {
            if (startTlsFeature.required() && config.getSecurityMode() == SecurityMode.disabled) {
                notifyConnectionError(new SecurityRequiredByServerException());
                return;
            }

            if (config.getSecurityMode() != ConnectionConfiguration.SecurityMode.disabled) {
                sendNonza(new StartTls());
            }
        }

        if (getSASLAuthentication().authenticationSuccessful()) {
            // If we have received features after the SASL has been successfully completed, then we
            // have also *maybe* received, as it is an optional feature, the compression feature
            // from the server.
            maybeCompressFeaturesReceived.reportSuccess();
        }
    }

    /**
     * Resets the parser using the latest connection's reader. Reseting the parser is necessary
     * when the plain connection has been secured or when a new opening stream element is going
     * to be sent by the server.
     *
     * @throws SmackException if the parser could not be reset.
     * @throws InterruptedException 
     */
    void openStream() throws SmackException, InterruptedException {
        // If possible, provide the receiving entity of the stream open tag, i.e. the server, as much information as
        // possible. The 'to' attribute is *always* available. The 'from' attribute if set by the user and no external
        // mechanism is used to determine the local entity (user). And the 'id' attribute is available after the first
        // response from the server (see e.g. RFC 6120 § 9.1.1 Step 2.)
        CharSequence to = getXMPPServiceDomain();
        CharSequence from = null;
        CharSequence localpart = config.getUsername();
        if (localpart != null) {
            from = XmppStringUtils.completeJidFrom(localpart, to);
        }
        String id = getStreamId();
        sendNonza(new StreamOpen(to, from, id));
        try {
            packetReader.parser = PacketParserUtils.newXmppParser(reader);
        }
        catch (XmlPullParserException e) {
            throw new SmackException(e);
        }
    }

    protected class PacketReader {

        XmlPullParser parser;

        private volatile boolean done;

        /**
         * Initializes the reader in order to be used. The reader is initialized during the
         * first connection and when reconnecting due to an abruptly disconnection.
         */
        void init() {
            done = false;

            Async.go(new Runnable() {
                public void run() {
                    parsePackets();
                }
            }, "Smack Packet Reader (" + getConnectionCounter() + ")");
         }

        /**
         * Shuts the stanza(/packet) reader down. This method simply sets the 'done' flag to true.
         */
        void shutdown() {
            done = true;
        }

        /**
         * Parse top-level packets in order to process them further.
         *
         * @param thread the thread that is being used by the reader to parse incoming packets.
         */
        private void parsePackets() {
            try {
                initalOpenStreamSend.checkIfSuccessOrWait();
                int eventType = parser.getEventType();
                while (!done) {
                    switch (eventType) {
                    case XmlPullParser.START_TAG:
                        final String name = parser.getName();
                        switch (name) {
                        case Message.ELEMENT:
                        case IQ.IQ_ELEMENT:
                        case Presence.ELEMENT:
                            try {
                                parseAndProcessStanza(parser);
                            } finally {
                                clientHandledStanzasCount = SMUtils.incrementHeight(clientHandledStanzasCount);
                            }
                            break;
                        case "stream":
                            // We found an opening stream.
                            if ("jabber:client".equals(parser.getNamespace(null))) {
                                streamId = parser.getAttributeValue("", "id");
                                String reportedServerDomain = parser.getAttributeValue("", "from");
                                assert(config.getXMPPServiceDomain().equals(reportedServerDomain));
                            }
                            break;
                        case "error":
                            throw new StreamErrorException(PacketParserUtils.parseStreamError(parser));
                        case "features":
                            parseFeatures(parser);
                            break;
                        case "proceed":
                            try {
                                // Secure the connection by negotiating TLS
                                proceedTLSReceived();
                                // Send a new opening stream to the server
                                openStream();
                            }
                            catch (Exception e) {
                                // We report any failure regarding TLS in the second stage of XMPP
                                // connection establishment, namely the SASL authentication
                                saslFeatureReceived.reportFailure(new SmackException(e));
                                throw e;
                            }
                            break;
                        case "failure":
                            String namespace = parser.getNamespace(null);
                            switch (namespace) {
                            case "urn:ietf:params:xml:ns:xmpp-tls":
                                // TLS negotiation has failed. The server will close the connection
                                // TODO Parse failure stanza
                                throw new SmackException("TLS negotiation has failed");
                            case "http://jabber.org/protocol/compress":
                                // Stream compression has been denied. This is a recoverable
                                // situation. It is still possible to authenticate and
                                // use the connection but using an uncompressed connection
                                // TODO Parse failure stanza
                                compressSyncPoint.reportFailure(new SmackException(
                                                "Could not establish compression"));
                                break;
                            case SaslStreamElements.NAMESPACE:
                                // SASL authentication has failed. The server may close the connection
                                // depending on the number of retries
                                final SASLFailure failure = PacketParserUtils.parseSASLFailure(parser);
                                getSASLAuthentication().authenticationFailed(failure);
                                break;
                            }
                            break;
                        case Challenge.ELEMENT:
                            // The server is challenging the SASL authentication made by the client
                            String challengeData = parser.nextText();
                            getSASLAuthentication().challengeReceived(challengeData);
                            break;
                        case Success.ELEMENT:
                            Success success = new Success(parser.nextText());
                            // We now need to bind a resource for the connection
                            // Open a new stream and wait for the response
                            openStream();
                            // The SASL authentication with the server was successful. The next step
                            // will be to bind the resource
                            getSASLAuthentication().authenticated(success);
                            break;
                        case Compressed.ELEMENT:
                            // Server confirmed that it's possible to use stream compression. Start
                            // stream compression
                            // Initialize the reader and writer with the new compressed version
                            initReaderAndWriter();
                            // Send a new opening stream to the server
                            openStream();
                            // Notify that compression is being used
                            compressSyncPoint.reportSuccess();
                            break;
                        case Enabled.ELEMENT:
<<<<<<< HEAD
                            if (ISRUtils.isISRNonza(parser)) {
                                org.jivesoftware.smack.isr.element.InstantStreamResumption.Enabled enabled = ParseInstantStreamResumption
                                        .enabled(parser);
                                isrKey = enabled.getKey();
                                if (isrKey == null) {
                                    XMPPError.Builder builder = XMPPError.getBuilder(XMPPError.Condition.bad_request);
                                    builder.setDescriptiveEnText(
                                            "Instant Stream Resumption 'enabled' element without key");
                                    XMPPErrorException xmppException = new XMPPErrorException(builder);
=======
                            Enabled enabled = ParseStreamManagement.enabled(parser);
                            if (enabled.isResumeSet()) {
                                smSessionId = enabled.getId();
                                if (StringUtils.isNullOrEmpty(smSessionId)) {
                                    SmackException xmppException = new SmackException("Stream Management 'enabled' element with resume attribute but without session id received");
>>>>>>> d976434b
                                    smEnabledSyncPoint.reportFailure(xmppException);
                                    throw xmppException;
                                }
                            } else {
                                Enabled enabled = ParseStreamManagement.enabled(parser);
                                if (enabled.isResumeSet()) {
                                    smSessionId = enabled.getId();
                                    if (StringUtils.isNullOrEmpty(smSessionId)) {
                                        XMPPError.Builder builder = XMPPError
                                                .getBuilder(XMPPError.Condition.bad_request);
                                        builder.setDescriptiveEnText(
                                                "Stream Management 'enabled' element with resume attribute but without session id received");
                                        XMPPErrorException xmppException = new XMPPErrorException(builder);
                                        smEnabledSyncPoint.reportFailure(xmppException);
                                        throw xmppException;
                                    }
                                    smServerMaxResumptimTime = enabled.getMaxResumptionTime();
                                } else {
                                    // Mark this a non-resumable stream by
                                    // setting smSessionId to null
                                    smSessionId = null;
                                }
                            }

                            clientHandledStanzasCount = 0;
                            smWasEnabledAtLeastOnce = true;
                            smEnabledSyncPoint.reportSuccess();
                            LOGGER.fine("Stream Management (XEP-198): succesfully enabled");
                            break;
                        case Failed.ELEMENT:
<<<<<<< HEAD

                            XMPPException xmppException = null;

                            if (ISRUtils.isISRNonza(parser)) {
                                org.jivesoftware.smack.isr.element.InstantStreamResumption.Failed failed = ParseInstantStreamResumption
                                        .failed(parser);
                                processHandledCount(failed.getHandledCount());
                                XMPPError.Builder xmppError = XMPPError.getBuilder(Condition.undefined_condition);
                                xmppException = new XMPPErrorException(xmppError);
                            } else {
                                Failed failed = ParseStreamManagement.failed(parser);
                                XMPPError.Builder xmppError = XMPPError.getBuilder(failed.getXMPPErrorCondition());
                                xmppException = new XMPPErrorException(xmppError);
                                // If only XEP-198 would specify different
                                // failure elements for the SM
                                // enable and SM resume failure case. But this
                                // is not the case, so we
                                // need to determine if this is a 'Failed'
                                // response for either 'Enable'
                                // or 'Resume'.
                            }

=======
                            Failed failed = ParseStreamManagement.failed(parser);
                            FailedNonzaException xmppException = new FailedNonzaException(failed, failed.getXMPPErrorCondition());
                            // If only XEP-198 would specify different failure elements for the SM
                            // enable and SM resume failure case. But this is not the case, so we
                            // need to determine if this is a 'Failed' response for either 'Enable'
                            // or 'Resume'.
>>>>>>> d976434b
                            if (smResumedSyncPoint.requestSent()) {
                                smResumedSyncPoint.reportFailure(xmppException);
                            }
                            else {
                                if (!smEnabledSyncPoint.requestSent()) {
                                    throw new IllegalStateException("Failed element received but SM was not previously enabled");
                                }
                                smEnabledSyncPoint.reportFailure(new SmackException(xmppException));
                                // Report success for last lastFeaturesReceived so that in case a
                                // failed resumption, we can continue with normal resource binding.
                                // See text of XEP-198 5. below Example 11.
                                lastFeaturesReceived.reportSuccess();
                            }
                            break;
                        case InstResumed.ELEMENT:
                            InstResumed instResumed = ParseInstantStreamResumption.resumed(parser);
                            isrKey = instResumed.getKey();
                            isrHmacHash = instResumed.getHash();
                            isrAlgo = instResumed.getAlgo();

                            // Mark SM as enabled and resumption as
                            // successful.
                            smResumedSyncPoint.reportSuccess();
                            smEnabledSyncPoint.reportSuccess();
                            // First, drop the stanzas already handled by
                            // the server
                            processHandledCount(instResumed.getHandledCount());
                            // Then re-send what is left in the unacknowledged
                            // queue
                            List<Stanza> stanzasListToResend = new ArrayList<>(unacknowledgedStanzas.size());
                            unacknowledgedStanzas.drainTo(stanzasListToResend);
                            for (Stanza stanza : stanzasListToResend) {
                                sendStanzaInternal(stanza);
                            }
                            // If there where stanzas resent, then request a SM
                            // ack for them.
                            // Writer's sendStreamElement() won't do it
                            // automatically based on
                            // predicates.
                            if (!stanzasListToResend.isEmpty()) {
                                requestSmAcknowledgementInternal();
                            }
                            LOGGER.fine("Stream Management (XEP-198): Stream resumed");
                            break;
                        case Resumed.ELEMENT:
                            Resumed resumed = ParseStreamManagement.resumed(parser);
                            if (!smSessionId.equals(resumed.getPrevId())) {
                                throw new StreamIdDoesNotMatchException(smSessionId, resumed.getPrevId());
                            }
                            // Mark SM as enabled and resumption as
                            // successful.
                            smResumedSyncPoint.reportSuccess();
                            smEnabledSyncPoint.reportSuccess();
                            // First, drop the stanzas already handled by
                            // the server
                            processHandledCount(resumed.getHandledCount());
                            // Then re-send what is left in the unacknowledged
                            // queue
                            List<Stanza> stanzasToResend = new ArrayList<>(unacknowledgedStanzas.size());
                            unacknowledgedStanzas.drainTo(stanzasToResend);
                            for (Stanza stanza : stanzasToResend) {
                                sendStanzaInternal(stanza);
                            }
                            // If there where stanzas resent, then request a SM
                            // ack for them.
                            // Writer's sendStreamElement() won't do it
                            // automatically based on
                            // predicates.
                            if (!stanzasToResend.isEmpty()) {
                                requestSmAcknowledgementInternal();
                            }
                            LOGGER.fine("Stream Management (XEP-198): Stream resumed");
                            break;
                        case AckAnswer.ELEMENT:
                            AckAnswer ackAnswer = ParseStreamManagement.ackAnswer(parser);
                            processHandledCount(ackAnswer.getHandledCount());
                            break;
                        case AckRequest.ELEMENT:
                            ParseStreamManagement.ackRequest(parser);
                            if (smEnabledSyncPoint.wasSuccessful()) {
                                sendSmAcknowledgementInternal();
                            } else {
                                LOGGER.warning("SM Ack Request received while SM is not enabled");
                            }
                            break;
                         default:
                             LOGGER.warning("Unknown top level stream element: " + name);
                             break;
                        }
                        break;
                    case XmlPullParser.END_TAG:
                        if (parser.getName().equals("stream")) {
                            if (!parser.getNamespace().equals("http://etherx.jabber.org/streams")) {
                                LOGGER.warning(XMPPTCPConnection.this +  " </stream> but different namespace " + parser.getNamespace());
                                break;
                            }

                            // Check if the queue was already shut down before reporting success on closing stream tag
                            // received. This avoids a race if there is a disconnect(), followed by a connect(), which
                            // did re-start the queue again, causing this writer to assume that the queue is not
                            // shutdown, which results in a call to disconnect().
                            final boolean queueWasShutdown = packetWriter.queue.isShutdown();
                            closingStreamReceived.reportSuccess();

                            if (queueWasShutdown) {
                                // We received a closing stream element *after* we initiated the
                                // termination of the session by sending a closing stream element to
                                // the server first
                                return;
                            } else {
                                // We received a closing stream element from the server without us
                                // sending a closing stream element first. This means that the
                                // server wants to terminate the session, therefore disconnect
                                // the connection
                                LOGGER.info(XMPPTCPConnection.this
                                                + " received closing </stream> element."
                                                + " Server wants to terminate the connection, calling disconnect()");
                                disconnect();
                            }
                        }
                        break;
                    case XmlPullParser.END_DOCUMENT:
                        // END_DOCUMENT only happens in an error case, as otherwise we would see a
                        // closing stream element before.
                        throw new SmackException(
                                        "Parser got END_DOCUMENT event. This could happen e.g. if the server closed the connection without sending a closing stream element");
                    }
                    eventType = parser.next();
                }
            }
            catch (Exception e) {
                closingStreamReceived.reportFailure(e);
                // The exception can be ignored if the the connection is 'done'
                // or if the it was caused because the socket got closed
                if (!(done || packetWriter.queue.isShutdown())) {
                    // Close the connection and notify connection listeners of the
                    // error.
                    notifyConnectionError(e);
                }
            }
        }
    }

    protected class PacketWriter {
        public static final int QUEUE_SIZE = XMPPTCPConnection.QUEUE_SIZE;

        private final ArrayBlockingQueueWithShutdown<Element> queue = new ArrayBlockingQueueWithShutdown<Element>(
                        QUEUE_SIZE, true);

        /**
         * Needs to be protected for unit testing purposes.
         */
        protected SynchronizationPoint<NoResponseException> shutdownDone = new SynchronizationPoint<NoResponseException>(
                        XMPPTCPConnection.this, "shutdown completed");

        /**
         * If set, the stanza(/packet) writer is shut down
         */
        protected volatile Long shutdownTimestamp = null;

        private volatile boolean instantShutdown;

        /**
         * True if some preconditions are given to start the bundle and defer mechanism.
         * <p>
         * This will likely get set to true right after the start of the writer thread, because
         * {@link #nextStreamElement()} will check if {@link queue} is empty, which is probably the case, and then set
         * this field to true.
         * </p>
         */
        private boolean shouldBundleAndDefer;

        /** 
        * Initializes the writer in order to be used. It is called at the first connection and also 
        * is invoked if the connection is disconnected by an error.
        */ 
        void init() {
            shutdownDone.init();
            shutdownTimestamp = null;

            if (unacknowledgedStanzas != null) {
                // It's possible that there are new stanzas in the writer queue that
                // came in while we were disconnected but resumable, drain those into
                // the unacknowledged queue so that they get resent now
                drainWriterQueueToUnacknowledgedStanzas();
            }

            queue.start();
            Async.go(new Runnable() {
                @Override
                public void run() {
                    writePackets();
                }
            }, "Smack Packet Writer (" + getConnectionCounter() + ")");
        }

        private boolean done() {
            return shutdownTimestamp != null;
        }

        protected void throwNotConnectedExceptionIfDoneAndResumptionNotPossible() throws NotConnectedException {
            final boolean done = done();
            if (done) {
                final boolean smResumptionPossbile = isSmResumptionPossible();
                // Don't throw a NotConnectedException is there is an resumable stream available
                if (!smResumptionPossbile) {
                    throw new NotConnectedException(XMPPTCPConnection.this, "done=" + done
                                    + " smResumptionPossible=" + smResumptionPossbile);
                }
            }
        }

        /**
         * Sends the specified element to the server.
         *
         * @param element the element to send.
         * @throws NotConnectedException 
         * @throws InterruptedException 
         */
        protected void sendStreamElement(Element element) throws NotConnectedException, InterruptedException {
            throwNotConnectedExceptionIfDoneAndResumptionNotPossible();
            try {
                queue.put(element);
            }
            catch (InterruptedException e) {
                // put() may throw an InterruptedException for two reasons:
                // 1. If the queue was shut down
                // 2. If the thread was interrupted
                // so we have to check which is the case
                throwNotConnectedExceptionIfDoneAndResumptionNotPossible();
                // If the method above did not throw, then the sending thread was interrupted
                throw e;
            }
        }

        /**
         * Shuts down the stanza(/packet) writer. Once this method has been called, no further
         * packets will be written to the server.
         * @throws InterruptedException 
         */
        void shutdown(boolean instant) {
            instantShutdown = instant;
            queue.shutdown();
            shutdownTimestamp = System.currentTimeMillis();
            try {
                shutdownDone.checkIfSuccessOrWait();
            }
            catch (NoResponseException | InterruptedException e) {
                LOGGER.log(Level.WARNING, "shutdownDone was not marked as successful by the writer thread", e);
            }
        }

        /**
         * Maybe return the next available element from the queue for writing. If the queue is shut down <b>or</b> a
         * spurious interrupt occurs, <code>null</code> is returned. So it is important to check the 'done' condition in
         * that case.
         *
         * @return the next element for writing or null.
         */
        private Element nextStreamElement() {
            // It is important the we check if the queue is empty before removing an element from it
            if (queue.isEmpty()) {
                shouldBundleAndDefer = true;
            }
            Element packet = null;
            try {
                packet = queue.take();
            }
            catch (InterruptedException e) {
                if (!queue.isShutdown()) {
                    // Users shouldn't try to interrupt the packet writer thread
                    LOGGER.log(Level.WARNING, "Packet writer thread was interrupted. Don't do that. Use disconnect() instead.", e);
                }
            }
            return packet;
        }

        private void writePackets() {
            Exception writerException = null;
            try {
                openStream();
                initalOpenStreamSend.reportSuccess();
                // Write out packets from the queue.
                while (!done()) {
                    Element element = nextStreamElement();
                    if (element == null) {
                        continue;
                    }

                    // Get a local version of the bundle and defer callback, in case it's unset
                    // between the null check and the method invocation
                    final BundleAndDeferCallback localBundleAndDeferCallback = bundleAndDeferCallback;
                    // If the preconditions are given (e.g. bundleAndDefer callback is set, queue is
                    // empty), then we could wait a bit for further stanzas attempting to decrease
                    // our energy consumption
                    if (localBundleAndDeferCallback != null && isAuthenticated() && shouldBundleAndDefer) {
                        // Reset shouldBundleAndDefer to false, nextStreamElement() will set it to true once the
                        // queue is empty again.
                        shouldBundleAndDefer = false;
                        final AtomicBoolean bundlingAndDeferringStopped = new AtomicBoolean();
                        final int bundleAndDeferMillis = localBundleAndDeferCallback.getBundleAndDeferMillis(new BundleAndDefer(
                                        bundlingAndDeferringStopped));
                        if (bundleAndDeferMillis > 0) {
                            long remainingWait = bundleAndDeferMillis;
                            final long waitStart = System.currentTimeMillis();
                            synchronized (bundlingAndDeferringStopped) {
                                while (!bundlingAndDeferringStopped.get() && remainingWait > 0) {
                                    bundlingAndDeferringStopped.wait(remainingWait);
                                    remainingWait = bundleAndDeferMillis
                                                    - (System.currentTimeMillis() - waitStart);
                                }
                            }
                        }
                    }

                    Stanza packet = null;
                    if (element instanceof Stanza) {
                        packet = (Stanza) element;
                    }
                    else if (element instanceof Enable) {
                        // The client needs to add messages to the unacknowledged stanzas queue
                        // right after it sent 'enabled'. Stanza will be added once
                        // unacknowledgedStanzas is not null.
                        unacknowledgedStanzas = new ArrayBlockingQueue<>(QUEUE_SIZE);
                    }
                    // Check if the stream element should be put to the unacknowledgedStanza
                    // queue. Note that we can not do the put() in sendStanzaInternal() and the
                    // packet order is not stable at this point (sendStanzaInternal() can be
                    // called concurrently).
                    if (unacknowledgedStanzas != null && packet != null) {
                        // If the unacknowledgedStanza queue is nearly full, request an new ack
                        // from the server in order to drain it
                        if (unacknowledgedStanzas.size() == 0.8 * XMPPTCPConnection.QUEUE_SIZE) {
                            writer.write(AckRequest.INSTANCE.toXML().toString());
                            writer.flush();
                        }
                        try {
                            // It is important the we put the stanza in the unacknowledged stanza
                            // queue before we put it on the wire
                            unacknowledgedStanzas.put(packet);
                        }
                        catch (InterruptedException e) {
                            throw new IllegalStateException(e);
                        }
                    }

                    CharSequence elementXml = element.toXML();
                    if (elementXml instanceof XmlStringBuilder) {
                        ((XmlStringBuilder) elementXml).write(writer);
                    }
                    else {
                        writer.write(elementXml.toString());
                    }

                    if (queue.isEmpty()) {
                        writer.flush();
                    }
                    if (packet != null) {
                        firePacketSendingListeners(packet);
                    }
                }
                if (!instantShutdown) {
                    // Flush out the rest of the queue.
                    try {
                        while (!queue.isEmpty()) {
                            Element packet = queue.remove();
                            writer.write(packet.toXML().toString());
                        }
                        writer.flush();
                    }
                    catch (Exception e) {
                        LOGGER.log(Level.WARNING,
                                        "Exception flushing queue during shutdown, ignore and continue",
                                        e);
                    }

                    // Close the stream.
                    try {
                        writer.write("</stream:stream>");
                        writer.flush();
                    }
                    catch (Exception e) {
                        LOGGER.log(Level.WARNING, "Exception writing closing stream element", e);
                    }

                    // Delete the queue contents (hopefully nothing is left).
                    queue.clear();
                } else if (instantShutdown && isSmEnabled()) {
                    // This was an instantShutdown and SM is enabled, drain all remaining stanzas
                    // into the unacknowledgedStanzas queue
                    drainWriterQueueToUnacknowledgedStanzas();
                }
                // Do *not* close the writer here, as it will cause the socket
                // to get closed. But we may want to receive further stanzas
                // until the closing stream tag is received. The socket will be
                // closed in shutdown().
            }
            catch (Exception e) {
                // The exception can be ignored if the the connection is 'done'
                // or if the it was caused because the socket got closed
                if (!(done() || queue.isShutdown())) {
                    writerException = e;
                } else {
                    LOGGER.log(Level.FINE, "Ignoring Exception in writePackets()", e);
                }
            } finally {
                LOGGER.fine("Reporting shutdownDone success in writer thread");
                shutdownDone.reportSuccess();
            }
            // Delay notifyConnectionError after shutdownDone has been reported in the finally block.
            if (writerException != null) {
                notifyConnectionError(writerException);
            }
        }

        private void drainWriterQueueToUnacknowledgedStanzas() {
            List<Element> elements = new ArrayList<Element>(queue.size());
            queue.drainTo(elements);
            for (Element element : elements) {
                if (element instanceof Stanza) {
                    unacknowledgedStanzas.add((Stanza) element);
                }
            }
        }
    }

    /**
     * Set if Stream Management should be used by default for new connections.
     * 
     * @param useSmDefault true to use Stream Management for new connections.
     */
    public static void setUseStreamManagementDefault(boolean useSmDefault) {
        XMPPTCPConnection.useSmDefault = useSmDefault;
    }

    /**
     * Set if Stream Management resumption should be used by default for new connections.
     * 
     * @param useSmResumptionDefault true to use Stream Management resumption for new connections.
     * @deprecated use {@link #setUseStreamManagementResumptionDefault(boolean)} instead.
     */
    @Deprecated
    public static void setUseStreamManagementResumptiodDefault(boolean useSmResumptionDefault) {
        setUseStreamManagementResumptionDefault(useSmResumptionDefault);
    }

    /**
     * Set if Stream Management resumption should be used by default for new connections.
     *
     * @param useSmResumptionDefault true to use Stream Management resumption for new connections.
     */
    public static void setUseStreamManagementResumptionDefault(boolean useSmResumptionDefault) {
        if (useSmResumptionDefault) {
            // Also enable SM is resumption is enabled
            setUseStreamManagementDefault(useSmResumptionDefault);
        }
        XMPPTCPConnection.useSmResumptionDefault = useSmResumptionDefault;
    }

    /**
     * Set if Stream Management should be used if supported by the server.
     * 
     * @param useSm true to use Stream Management.
     */
    public void setUseStreamManagement(boolean useSm) {
        this.useSm = useSm;
    }

    /**
     * Set if Stream Management resumption should be used if supported by the server.
     *
     * @param useSmResumption true to use Stream Management resumption.
     */
    public void setUseStreamManagementResumption(boolean useSmResumption) {
        if (useSmResumption) {
            // Also enable SM is resumption is enabled
            setUseStreamManagement(useSmResumption);
        }
        this.useSmResumption = useSmResumption;
    }

    /**
     * Set the preferred resumption time in seconds.
     * @param resumptionTime the preferred resumption time in seconds
     */
    public void setPreferredResumptionTime(int resumptionTime) {
        smClientMaxResumptionTime = resumptionTime;
    }

    /**
     * Add a predicate for Stream Management acknowledgment requests.
     * <p>
     * Those predicates are used to determine when a Stream Management acknowledgement request is send to the server.
     * Some pre-defined predicates are found in the <code>org.jivesoftware.smack.sm.predicates</code> package.
     * </p>
     * <p>
     * If not predicate is configured, the {@link Predicate#forMessagesOrAfter5Stanzas()} will be used.
     * </p>
     * 
     * @param predicate the predicate to add.
     * @return if the predicate was not already active.
     */
    public boolean addRequestAckPredicate(StanzaFilter predicate) {
        synchronized (requestAckPredicates) {
            return requestAckPredicates.add(predicate);
        }
    }

    /**
     * Remove the given predicate for Stream Management acknowledgment request.
     * @param predicate the predicate to remove.
     * @return true if the predicate was removed.
     */
    public boolean removeRequestAckPredicate(StanzaFilter predicate) {
        synchronized (requestAckPredicates) {
            return requestAckPredicates.remove(predicate);
        }
    }

    /**
     * Remove all predicates for Stream Management acknowledgment requests.
     */
    public void removeAllRequestAckPredicates() {
        synchronized (requestAckPredicates) {
            requestAckPredicates.clear();
        }
    }

    /**
     * Send an unconditional Stream Management acknowledgement request to the server.
     *
     * @throws StreamManagementNotEnabledException if Stream Mangement is not enabled.
     * @throws NotConnectedException if the connection is not connected.
     * @throws InterruptedException 
     */
    public void requestSmAcknowledgement() throws StreamManagementNotEnabledException, NotConnectedException, InterruptedException {
        if (!isSmEnabled()) {
            throw new StreamManagementException.StreamManagementNotEnabledException();
        }
        requestSmAcknowledgementInternal();
    }

    private void requestSmAcknowledgementInternal() throws NotConnectedException, InterruptedException {
        packetWriter.sendStreamElement(AckRequest.INSTANCE);
    }

    /**
     * Send a unconditional Stream Management acknowledgment to the server.
     * <p>
     * See <a href="http://xmpp.org/extensions/xep-0198.html#acking">XEP-198: Stream Management § 4. Acks</a>:
     * "Either party MAY send an <a/> element at any time (e.g., after it has received a certain number of stanzas,
     * or after a certain period of time), even if it has not received an <r/> element from the other party."
     * </p>
     * 
     * @throws StreamManagementNotEnabledException if Stream Management is not enabled.
     * @throws NotConnectedException if the connection is not connected.
     * @throws InterruptedException 
     */
    public void sendSmAcknowledgement() throws StreamManagementNotEnabledException, NotConnectedException, InterruptedException {
        if (!isSmEnabled()) {
            throw new StreamManagementException.StreamManagementNotEnabledException();
        }
        sendSmAcknowledgementInternal();
    }

    private void sendSmAcknowledgementInternal() throws NotConnectedException, InterruptedException {
        packetWriter.sendStreamElement(new AckAnswer(clientHandledStanzasCount));
    }

    /**
     * Add a Stanza acknowledged listener.
     * <p>
     * Those listeners will be invoked every time a Stanza has been acknowledged by the server. The will not get
     * automatically removed. Consider using {@link #addStanzaIdAcknowledgedListener(String, StanzaListener)} when
     * possible.
     * </p>
     * 
     * @param listener the listener to add.
     */
    public void addStanzaAcknowledgedListener(StanzaListener listener) {
        stanzaAcknowledgedListeners.add(listener);
    }

    /**
     * Remove the given Stanza acknowledged listener.
     *
     * @param listener the listener.
     * @return true if the listener was removed.
     */
    public boolean removeStanzaAcknowledgedListener(StanzaListener listener) {
        return stanzaAcknowledgedListeners.remove(listener);
    }

    /**
     * Remove all stanza acknowledged listeners.
     */
    public void removeAllStanzaAcknowledgedListeners() {
        stanzaAcknowledgedListeners.clear();
    }

    /**
     * Add a new Stanza ID acknowledged listener for the given ID.
     * <p>
     * The listener will be invoked if the stanza with the given ID was acknowledged by the server. It will
     * automatically be removed after the listener was run.
     * </p>
     * 
     * @param id the stanza ID.
     * @param listener the listener to invoke.
     * @return the previous listener for this stanza ID or null.
     * @throws StreamManagementNotEnabledException if Stream Management is not enabled.
     */
    public StanzaListener addStanzaIdAcknowledgedListener(final String id, StanzaListener listener) throws StreamManagementNotEnabledException {
        // Prevent users from adding callbacks that will never get removed
        if (!smWasEnabledAtLeastOnce) {
            throw new StreamManagementException.StreamManagementNotEnabledException();
        }
        // Remove the listener after max. 12 hours
        final int removeAfterSeconds = Math.min(getMaxSmResumptionTime(), 12 * 60 * 60);
        schedule(new Runnable() {
            @Override
            public void run() {
                stanzaIdAcknowledgedListeners.remove(id);
            }
        }, removeAfterSeconds, TimeUnit.SECONDS);
        return stanzaIdAcknowledgedListeners.put(id, listener);
    }

    /**
     * Remove the Stanza ID acknowledged listener for the given ID.
     * 
     * @param id the stanza ID.
     * @return true if the listener was found and removed, false otherwise.
     */
    public StanzaListener removeStanzaIdAcknowledgedListener(String id) {
        return stanzaIdAcknowledgedListeners.remove(id);
    }

    /**
     * Removes all Stanza ID acknowledged listeners.
     */
    public void removeAllStanzaIdAcknowledgedListeners() {
        stanzaIdAcknowledgedListeners.clear();
    }

    /**
     * Returns true if Stream Management is supported by the server.
     *
     * @return true if Stream Management is supported by the server.
     */
    public boolean isSmAvailable() {
        return hasFeature(StreamManagementFeature.ELEMENT, StreamManagement.NAMESPACE);
    }

    /**
     * Returns true if Instant Stream Resumption is supported by the server.
     *
     * @return true if Instant Stream Resumption is supported by the server.
     */
    public boolean isISRAvailable() {
        return hasFeature(InstantStreamResumptionFeature.ELEMENT, InstantStreamResumption.NAMESPACE);
    }

    /**
     * Returns true if Stream Management was successfully negotiated with the
     * server.
     *
     * @return true if Stream Management was negotiated.
     */
    public boolean isSmEnabled() {
        return smEnabledSyncPoint.wasSuccessful();
    }

    /**
     * Returns true if the stream was successfully resumed with help of Stream Management.
     * 
     * @return true if the stream was resumed.
     */
    public boolean streamWasResumed() {
        return smResumedSyncPoint.wasSuccessful();
    }

    /**
     * Returns true if the connection is disconnected by a Stream resumption via Stream Management is possible.
     * 
     * @return true if disconnected but resumption possible.
     */
    public boolean isDisconnectedButSmResumptionPossible() {
        return disconnectedButResumeable && isSmResumptionPossible();
    }

    /**
     * Returns true if the stream is resumable.
     *
     * @return true if the stream is resumable.
     */
    public boolean isSmResumptionPossible() {
        // There is no resumable stream available
        if (smSessionId == null)
            return false;

        final Long shutdownTimestamp = packetWriter.shutdownTimestamp;
        // Seems like we are already reconnected, report true
        if (shutdownTimestamp == null) {
            return true;
        }

        // See if resumption time is over
        long current = System.currentTimeMillis();
        long maxResumptionMillies = ((long) getMaxSmResumptionTime()) * 1000;
        if (current > shutdownTimestamp + maxResumptionMillies) {
            // Stream resumption is *not* possible if the current timestamp is greater then the greatest timestamp where
            // resumption is possible
            return false;
        } else {
            return true;
        }
    }

    /**
     * Drop the stream management state. Sets {@link #smSessionId} and
     * {@link #unacknowledgedStanzas} to <code>null</code>.
     */
    private void dropSmState() {
        // clientHandledCount and serverHandledCount will be reset on <enable/> and <enabled/>
        // respective. No need to reset them here.
        smSessionId = null;
        unacknowledgedStanzas = null;
    }

    /**
     * Get the maximum resumption time in seconds after which a managed stream can be resumed.
     * <p>
     * This method will return {@link Integer#MAX_VALUE} if neither the client nor the server specify a maximum
     * resumption time. Be aware of integer overflows when using this value, e.g. do not add arbitrary values to it
     * without checking for overflows before.
     * </p>
     *
     * @return the maximum resumption time in seconds or {@link Integer#MAX_VALUE} if none set.
     */
    public int getMaxSmResumptionTime() {
        int clientResumptionTime = smClientMaxResumptionTime > 0 ? smClientMaxResumptionTime : Integer.MAX_VALUE;
        int serverResumptionTime = smServerMaxResumptimTime > 0 ? smServerMaxResumptimTime : Integer.MAX_VALUE;
        return Math.min(clientResumptionTime, serverResumptionTime);
    }

    private void processHandledCount(long handledCount) throws StreamManagementCounterError {
        long ackedStanzasCount = SMUtils.calculateDelta(handledCount, serverHandledStanzasCount);
        final List<Stanza> ackedStanzas = new ArrayList<Stanza>(
                        ackedStanzasCount <= Integer.MAX_VALUE ? (int) ackedStanzasCount
                                        : Integer.MAX_VALUE);
        for (long i = 0; i < ackedStanzasCount; i++) {
            Stanza ackedStanza = unacknowledgedStanzas.poll();
            // If the server ack'ed a stanza, then it must be in the
            // unacknowledged stanza queue. There can be no exception.
            if (ackedStanza == null) {
                throw new StreamManagementCounterError(handledCount, serverHandledStanzasCount,
                                ackedStanzasCount, ackedStanzas);
            }
            ackedStanzas.add(ackedStanza);
        }

        boolean atLeastOneStanzaAcknowledgedListener = false;
        if (!stanzaAcknowledgedListeners.isEmpty()) {
            // If stanzaAcknowledgedListeners is not empty, the we have at least one
            atLeastOneStanzaAcknowledgedListener = true;
        }
        else {
            // Otherwise we look for a matching id in the stanza *id* acknowledged listeners
            for (Stanza ackedStanza : ackedStanzas) {
                String id = ackedStanza.getStanzaId();
                if (id != null && stanzaIdAcknowledgedListeners.containsKey(id)) {
                    atLeastOneStanzaAcknowledgedListener = true;
                    break;
                }
            }
        }

        // Only spawn a new thread if there is a chance that some listener is invoked
        if (atLeastOneStanzaAcknowledgedListener) {
            asyncGo(new Runnable() {
                @Override
                public void run() {
                    for (Stanza ackedStanza : ackedStanzas) {
                        for (StanzaListener listener : stanzaAcknowledgedListeners) {
                            try {
                                listener.processPacket(ackedStanza);
                            }
                            catch (InterruptedException | NotConnectedException e) {
                                LOGGER.log(Level.FINER, "Received exception", e);
                            }
                        }
                        String id = ackedStanza.getStanzaId();
                        if (StringUtils.isNullOrEmpty(id)) {
                            continue;
                        }
                        StanzaListener listener = stanzaIdAcknowledgedListeners.remove(id);
                        if (listener != null) {
                            try {
                                listener.processPacket(ackedStanza);
                            }
                            catch (InterruptedException | NotConnectedException e) {
                                LOGGER.log(Level.FINER, "Received exception", e);
                            }
                        }
                    }
                }
            });
        }

        serverHandledStanzasCount = handledCount;
    }

    /**
     * Set the default bundle and defer callback used for new connections.
     *
     * @param defaultBundleAndDeferCallback
     * @see BundleAndDeferCallback
     * @since 4.1
     */
    public static void setDefaultBundleAndDeferCallback(BundleAndDeferCallback defaultBundleAndDeferCallback) {
        XMPPTCPConnection.defaultBundleAndDeferCallback = defaultBundleAndDeferCallback;
    }

    /**
     * Set the bundle and defer callback used for this connection.
     * <p>
     * You can use <code>null</code> as argument to reset the callback. Outgoing stanzas will then
     * no longer get deferred.
     * </p>
     *
     * @param bundleAndDeferCallback the callback or <code>null</code>.
     * @see BundleAndDeferCallback
     * @since 4.1
     */
    public void setBundleandDeferCallback(BundleAndDeferCallback bundleAndDeferCallback) {
        this.bundleAndDeferCallback = bundleAndDeferCallback;
    }

}<|MERGE_RESOLUTION|>--- conflicted
+++ resolved
@@ -83,18 +83,11 @@
 import org.jivesoftware.smack.SmackException.SecurityRequiredByServerException;
 import org.jivesoftware.smack.StanzaListener;
 import org.jivesoftware.smack.SynchronizationPoint;
-<<<<<<< HEAD
 import org.jivesoftware.smack.XMPPConnection;
 import org.jivesoftware.smack.XMPPException;
-import org.jivesoftware.smack.XMPPException.StreamErrorException;
-import org.jivesoftware.smack.XMPPException.XMPPErrorException;
-import org.jivesoftware.smack.compress.packet.Compress;
-=======
 import org.jivesoftware.smack.XMPPException.FailedNonzaException;
 import org.jivesoftware.smack.XMPPException.StreamErrorException;
-import org.jivesoftware.smack.XMPPConnection;
-import org.jivesoftware.smack.XMPPException;
->>>>>>> d976434b
+import org.jivesoftware.smack.compress.packet.Compress;
 import org.jivesoftware.smack.compress.packet.Compressed;
 import org.jivesoftware.smack.compression.XMPPInputOutputStream;
 import org.jivesoftware.smack.filter.StanzaFilter;
@@ -113,7 +106,6 @@
 import org.jivesoftware.smack.packet.Stanza;
 import org.jivesoftware.smack.packet.StartTls;
 import org.jivesoftware.smack.packet.StreamOpen;
-import org.jivesoftware.smack.packet.XMPPError;
 import org.jivesoftware.smack.packet.XMPPError.Condition;
 import org.jivesoftware.smack.proxy.ProxyInfo;
 import org.jivesoftware.smack.sasl.packet.SaslStreamElements;
@@ -136,11 +128,6 @@
 import org.jivesoftware.smack.sm.packet.StreamManagement.StreamManagementFeature;
 import org.jivesoftware.smack.sm.predicates.Predicate;
 import org.jivesoftware.smack.sm.provider.ParseStreamManagement;
-<<<<<<< HEAD
-=======
-import org.jivesoftware.smack.packet.Nonza;
-import org.jivesoftware.smack.proxy.ProxyInfo;
->>>>>>> d976434b
 import org.jivesoftware.smack.util.ArrayBlockingQueueWithShutdown;
 import org.jivesoftware.smack.util.Async;
 import org.jivesoftware.smack.util.DNSUtil;
@@ -240,7 +227,6 @@
      */
     private String smSessionId;
 
-<<<<<<< HEAD
     private String isrKey;
 
     private String isrAlgo;
@@ -248,10 +234,7 @@
     // TODO check again how to use this
     private String isrHmacHash;
 
-    private final SynchronizationPoint<XMPPException> smResumedSyncPoint = new SynchronizationPoint<XMPPException>(
-=======
     private final SynchronizationPoint<FailedNonzaException> smResumedSyncPoint = new SynchronizationPoint<>(
->>>>>>> d976434b
                     this, "stream resumed element");
 
     private final SynchronizationPoint<SmackException> smEnabledSyncPoint = new SynchronizationPoint<>(
@@ -1130,23 +1113,12 @@
                             compressSyncPoint.reportSuccess();
                             break;
                         case Enabled.ELEMENT:
-<<<<<<< HEAD
                             if (ISRUtils.isISRNonza(parser)) {
                                 org.jivesoftware.smack.isr.element.InstantStreamResumption.Enabled enabled = ParseInstantStreamResumption
                                         .enabled(parser);
                                 isrKey = enabled.getKey();
                                 if (isrKey == null) {
-                                    XMPPError.Builder builder = XMPPError.getBuilder(XMPPError.Condition.bad_request);
-                                    builder.setDescriptiveEnText(
-                                            "Instant Stream Resumption 'enabled' element without key");
-                                    XMPPErrorException xmppException = new XMPPErrorException(builder);
-=======
-                            Enabled enabled = ParseStreamManagement.enabled(parser);
-                            if (enabled.isResumeSet()) {
-                                smSessionId = enabled.getId();
-                                if (StringUtils.isNullOrEmpty(smSessionId)) {
-                                    SmackException xmppException = new SmackException("Stream Management 'enabled' element with resume attribute but without session id received");
->>>>>>> d976434b
+                                    SmackException xmppException = new SmackException("Instant Stream Resumption 'enabled' element without key");
                                     smEnabledSyncPoint.reportFailure(xmppException);
                                     throw xmppException;
                                 }
@@ -1155,11 +1127,7 @@
                                 if (enabled.isResumeSet()) {
                                     smSessionId = enabled.getId();
                                     if (StringUtils.isNullOrEmpty(smSessionId)) {
-                                        XMPPError.Builder builder = XMPPError
-                                                .getBuilder(XMPPError.Condition.bad_request);
-                                        builder.setDescriptiveEnText(
-                                                "Stream Management 'enabled' element with resume attribute but without session id received");
-                                        XMPPErrorException xmppException = new XMPPErrorException(builder);
+                                        SmackException xmppException = new SmackException("Stream Management 'enabled' element with resume attribute but without session id received");
                                         smEnabledSyncPoint.reportFailure(xmppException);
                                         throw xmppException;
                                     }
@@ -1177,20 +1145,17 @@
                             LOGGER.fine("Stream Management (XEP-198): succesfully enabled");
                             break;
                         case Failed.ELEMENT:
-<<<<<<< HEAD
-
-                            XMPPException xmppException = null;
+                            FailedNonzaException xmppException = null;
 
                             if (ISRUtils.isISRNonza(parser)) {
                                 org.jivesoftware.smack.isr.element.InstantStreamResumption.Failed failed = ParseInstantStreamResumption
                                         .failed(parser);
                                 processHandledCount(failed.getHandledCount());
-                                XMPPError.Builder xmppError = XMPPError.getBuilder(Condition.undefined_condition);
-                                xmppException = new XMPPErrorException(xmppError);
+
+                                xmppException = new FailedNonzaException(failed, Condition.undefined_condition);
                             } else {
                                 Failed failed = ParseStreamManagement.failed(parser);
-                                XMPPError.Builder xmppError = XMPPError.getBuilder(failed.getXMPPErrorCondition());
-                                xmppException = new XMPPErrorException(xmppError);
+                                xmppException = new FailedNonzaException(failed, failed.getXMPPErrorCondition());
                                 // If only XEP-198 would specify different
                                 // failure elements for the SM
                                 // enable and SM resume failure case. But this
@@ -1199,15 +1164,6 @@
                                 // response for either 'Enable'
                                 // or 'Resume'.
                             }
-
-=======
-                            Failed failed = ParseStreamManagement.failed(parser);
-                            FailedNonzaException xmppException = new FailedNonzaException(failed, failed.getXMPPErrorCondition());
-                            // If only XEP-198 would specify different failure elements for the SM
-                            // enable and SM resume failure case. But this is not the case, so we
-                            // need to determine if this is a 'Failed' response for either 'Enable'
-                            // or 'Resume'.
->>>>>>> d976434b
                             if (smResumedSyncPoint.requestSent()) {
                                 smResumedSyncPoint.reportFailure(xmppException);
                             }
