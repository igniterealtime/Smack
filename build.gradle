import org.gradle.plugins.signing.Sign

allprojects {
	apply plugin: 'java'
	apply plugin: 'eclipse'

	ext {
<<<<<<< HEAD
		shortVersion = '4.1.0-alpha1'
		isSnapshot = true
=======
		shortVersion = '4.0.2'
		isSnapshot = false
>>>>>>> a0564f26
		gitCommit = getGitCommit()
		javadocAllDir = new File(buildDir, 'javadoc')
		documentationDir = new File(projectDir, 'documentation')
		releasedocsDir = new File(buildDir, 'releasedocs')
		rootConfigDir = new File(rootDir, 'config')
		sonatypeCredentialsAvailable = project.hasProperty('sonatypeUsername') && project.hasProperty('sonatypePassword')
		isReleaseVersion = !isSnapshot
		signingRequired = isReleaseVersion
		sonatypeSnapshotUrl = 'https://oss.sonatype.org/content/repositories/snapshots'
		sonatypeStagingUrl = 'https://oss.sonatype.org/service/local/staging/deploy/maven2'
		// Returns only the date in yyyy-MM-dd format, as otherwise, with
		// hh:mm:ss information, the manifest files would change with every
		// build, causing unnecessary rebuilds.
		buildDate = (new java.text.SimpleDateFormat("yyyy-MM-dd")).format(new Date())
		oneLineDesc = 'An Open Source XMPP (Jabber) client library'
		jxmppVersion = "0.2.0"
	}
	group = 'org.igniterealtime.smack'
	sourceCompatibility = 1.7
	version = shortVersion
	if (isSnapshot) {
		version += '-SNAPSHOT'
	}

	ext.sharedManifest = manifest {
		attributes('Implementation-Version': version,
				   'Implementation-GitRevision': ext.gitCommit,
				   // According to OSGi core 5.0 section 3.2.5 the qualifier (the fourth
				   // version element) must begin with a dot. So we replace only the
				   // first occurence of an dash with a dot.
				   // For example 4.0.0-rc1 becomes 4.0.0.rc1, but
				   // 4.0.0-SNAPSHOT-2014-05-01 becomes 4.0.0.SNAPSHOT-2014-05-01
				   'Bundle-Version': version.replaceFirst("-", "."),
				   'Built-Date': ext.buildDate,
				   'Built-JDK': System.getProperty('java.version'),
				   'Built-Gradle': gradle.gradleVersion,
				   'Built-By': System.getProperty('user.name')
				  )
	}

	eclipse {
		classpath {
			downloadJavadoc = true
		}
	}

	repositories {
		// Add OSS Sonatype Snapshot repository
		maven {
			url 'https://oss.sonatype.org/content/repositories/snapshots'
		}
	}

	if (JavaVersion.current().isJava8Compatible()) {
		tasks.withType(Javadoc) {
			options.addStringOption('Xdoclint:none', '-quiet')
		}
	}
}

gradle.taskGraph.whenReady { taskGraph ->
	if (signingRequired
		&& taskGraph.allTasks.any { it instanceof Sign }) {
		// Use Java 6's console to read from the console (no good for a CI environment)
		Console console = System.console()
		console.printf '\n\nWe have to sign some things in this build.\n\nPlease enter your signing details.\n\n'
		def password = console.readPassword('GnuPG Private Key Password: ')

		allprojects { ext.'signing.password' = password }

		console.printf '\nThanks.\n\n'
	}
}

task javadocAll(type: Javadoc) {
	source subprojects.collect {project ->
		project.sourceSets.main.allJava }
	destinationDir = javadocAllDir
	// Might need a classpath
	classpath = files(subprojects.collect {project ->
		project.sourceSets.main.compileClasspath})
	options.linkSource = true
	options.use = true
	options.links = ["http://docs.oracle.com/javase/$sourceCompatibility/docs/api/"] as String[]
}

import org.apache.tools.ant.filters.ReplaceTokens
task prepareReleasedocs(type: Copy) {
	from 'resources/releasedocs'
	into releasedocsDir
	filter(ReplaceTokens, tokens: [version: version, releasedate: buildDate])
}

task distributionZip(type: Zip, dependsOn: [javadocAll, prepareReleasedocs]) {
	classifier buildDate
	into ('javadoc') {
		from(javadocAllDir)
	}
	into ('releasedocs') {
		from(releasedocsDir)
	}
	into ('releasedocs/documentation') {
		from(documentationDir)
	}
}

jar {
	// Root project should not create empty jar artifact
	enabled = false
}

// Disable upload archives for the root project
uploadArchives.enabled = false

description = """\
Smack ${version}
${oneLineDesc}."""

evaluationDependsOnChildren()
subprojects {
	apply plugin: 'maven'
	apply plugin: 'osgi'
	apply plugin: 'signing'
	apply plugin: 'checkstyle'

	checkstyle {
		configFile = new File(rootConfigDir, 'checkstyle.xml')
	}
	repositories {
		mavenLocal()
		mavenCentral()
	}
	task sourcesJar(type: Jar, dependsOn: classes) {
		classifier = 'sources'
		from sourceSets.main.allSource
	}
	task javadocJar(type: Jar, dependsOn: javadoc) {
		classifier = 'javadoc'
		from javadoc.destinationDir
	}
	artifacts {
		archives sourcesJar
		archives javadocJar
	}

	uploadArchives {
		repositories {
			mavenDeployer {
				if (signingRequired) {
					beforeDeployment { MavenDeployment deployment -> signing.signPom(deployment) }
				}
				repository(url: project.sonatypeStagingUrl) {
					if (sonatypeCredentialsAvailable) {
						authentication(userName: sonatypeUsername, password: sonatypePassword)
					}
				}
				snapshotRepository(url: project.sonatypeSnapshotUrl) {
					if (sonatypeCredentialsAvailable) {
						authentication(userName: sonatypeUsername, password: sonatypePassword)
					}
				}

				pom.project {
					name 'Smack'
					packaging 'jar'
					inceptionYear '2003'
					url 'http://www.igniterealtime.org/projects/smack/'
					description project.description

					issueManagement {
						system 'JIRA'
						url 'https://igniterealtime.org/issues/browse/SMACK'
					}

					distributionManagement {
						snapshotRepository {
							id 'smack.snapshot'
							url project.sonatypeSnapshotUrl
						}
					}

					scm {
						url 'https://github.com/igniterealtime/Smack'
						connection 'scm:git:https://github.com/igniterealtime/Smack.git'
						developerConnection 'scm:git:https://github.com/igniterealtime/Smack.git'
					}

					licenses {
						license {
							name 'The Apache Software License, Version 2.0'
							url 'http://www.apache.org/licenses/LICENSE-2.0.txt'
							distribution 'repo'
						}
					}

					developers {
						developer {
							id 'flow'
							name 'Florian Schmaus'
							email 'flow@igniterealtime.org'
						}
					}
				}
			}
		}
	}
	rootProject.distributionZip {
		dependsOn build
		from(buildDir) {
			include "$libsDirName/*${version}.jar"
			include "$libsDirName/*${version}-javadoc.jar"
			include "$libsDirName/*${version}-sources.jar"
		}
	}
	signing {
		required { signingRequired }
		sign configurations.archives
	}
}

['smack-extensions', 'smack-experimental', 'smack-legacy'].each { name ->
	project(":$name") {
		jar {
			manifest {
				instruction 'Service-Component', "org.jivesoftware.smackx/$name-components.xml"
			}
		}
	}
}

['smack-resolver-javax'].each { name ->
	project(":$name") {
		jar {
			manifest {
				instruction 'Service-Component', "org.jivesoftware.smack/$name-components.xml"
			}
		}
	}
}

subprojects*.jar {
   manifest {
       from sharedManifest
   }
}

def getGitCommit() {
	def dotGit = new File("$projectDir/.git")
	if (!dotGit.isDirectory()) return 'non-git build'

	def cmd = 'git describe --tags --dirty=+'
	def proc = cmd.execute()
	def gitCommit = proc.text.trim()
	assert !gitCommit.isEmpty()
	gitCommit
}<|MERGE_RESOLUTION|>--- conflicted
+++ resolved
@@ -5,13 +5,8 @@
 	apply plugin: 'eclipse'
 
 	ext {
-<<<<<<< HEAD
 		shortVersion = '4.1.0-alpha1'
 		isSnapshot = true
-=======
-		shortVersion = '4.0.2'
-		isSnapshot = false
->>>>>>> a0564f26
 		gitCommit = getGitCommit()
 		javadocAllDir = new File(buildDir, 'javadoc')
 		documentationDir = new File(projectDir, 'documentation')
